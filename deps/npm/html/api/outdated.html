--- conflicted
+++ resolved
@@ -19,11 +19,7 @@
 
 <p>If the &#39;packages&#39; parameter is left out, npm will check all packages.</p>
 </div>
-<<<<<<< HEAD
-<p id="footer">outdated &mdash; npm@1.2.3</p>
-=======
 <p id="footer">outdated &mdash; npm@1.2.10</p>
->>>>>>> 13897279
 <script>
 ;(function () {
 var wrapper = document.getElementById("wrapper")
