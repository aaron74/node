<<<<<<< HEAD
2012.02.14, Version 0.7.4 (unstable)

* Upgrade V8 to 3.9.5

* Upgrade npm to 1.1.1

* build: Detect host_arch better (Karl Skomski)

* debugger: export `debug_port` to `process` (Fedor Indutny)

* api docs: CSS bug fixes (isaacs)

* build: use -fPIC for native addons on UNIX (Nathan Rajlich)

* Re-add top-level v8::Locker (Marcel Laverdet)

* Move images out of the dist tarballs (isaacs)

* libuv: Remove uv_export and uv_import (Ben Noordhuis)

* build: Support x64 build on Windows (Igor Zinkovsky)


2012.02.07, Version 0.7.3 (unstable), 99059aad8d654acda4abcfaa68df182b50f2ec90

* Upgrade V8 to 3.9.2

* Revert support for isolates. (Ben Noordhuis)

* cluster: Cleanup docs, event handling, and process.disconnect (Andreas Madsen)

* gyp_addon: link with node.lib on Windows (Nathan Rajlich)

* http: fix case where http-parser is freed twice (koichik)

* Windows: disable RTTI and exceptions (Bert Belder)


2012.02.01, Version 0.7.2 (unstable), ec79acb3a6166e30f0bf271fbbfda1fb575b3321

* Update V8 to 3.8.9

* Support for sharing streams across Isolates (Igor Zinkovsky)

* #2636 - Fix case where http_parsers are freed too early (koichik)

* url: Support for IPv6 addresses in URLs (Łukasz Walukiewicz)

* child_process: Add disconnect() method to child processes (Andreas Madsen)

* fs: add O_EXCL support, exclusive open file (Ben Noordhuis)

* fs: more specific error messages (Tj Holowaychuk)

* tty: emit 'unknown' key event if key sequence not found (Dan VerWeire, Nathan Rajlich)

* build: compile release build too if BUILDTYPE=Debug (Ben Noordhuis)

* module: fix --debug-brk on symlinked scripts (Fedor Indutny)

* zlib: fix `Failed to set dictionary` issue (Fedor Indutny)

* waf: predict target arch for OS X (Fedor Indutny)


2012.01.23, Version 0.7.1 (unstable), a74354735ab5d5b0fa35a1e4ff7e653757d2069b

* Update V8 to 3.8.8

* Install node-waf by default (Fedor Indutny)

* crypto: Add ability to turn off PKCS padding (Ingmar Runge)

* v8: implement VirtualMemory class on SunOS (Ben Noordhuis)

* Add cluster.setupMaster (Andreas Madsen)

* move `path.exists*` to `fs.exists*` (Maciej Małecki)

* typed arrays: set class name (Ben Noordhuis)

* libuv bug fixes (Igor Zinkovsky, Ben Noordhuis, Dan VerWeire)


2012.01.16, Version 0.7.0 (unstable), 9cc55dca6f67a6096c858b841c677b0593404321

* Upgrade V8 to 3.8.6

* Use GYP build system on unix (Ben Noordhuis)

* Experimenetal isolates support (Ben Noordhuis)

* Improvements to Cluster API (Andreas Madsen)

* Use isolates for internal debugger (Fedor Indutny)

* Bug fixes


2012.02.02, Version 0.6.10 (stable)
=======
2012.02.17 Version 0.6.11 (stable)

* http: allow multiple WebSocket RFC6455 headers (Einar Otto Stangvik)

* http: allow multiple WWW-Authenticate headers (Ben Noordhuis)

* windows: support unicode argv and environment variables (Bert Belder)

* tls: mitigate session renegotiation attacks (Ben Noordhuis)

* tcp, pipe: don't assert on uv_accept() errors (Ben Noordhuis)

* tls: Allow establishing secure connection on the existing socket (koichik)

* dgram: handle close of dgram socket before DNS lookup completes (Seth Fitzsimmons)

* windows: Support half-duplex pipes (Igor Zinkovsky)

* build: disable omit-frame-pointer on solaris systems (Dave Pacheco)

* debugger: fix --debug-brk (Ben Noordhuis)

* net: fix large file downloads failing (koichik)

* fs: fix ReadStream failure to read from existing fd (Christopher Jeffrey)

* net: destroy socket on DNS error (Stefan Rusu)

* dtrace: add missing translator (Dave Pacheco)

* unix: don't flush tty on switch to raw mode (Ben Noordhuis)

* windows: reset brightness when reverting to default text color (Bert Belder)

* npm: update to 1.1.1
  - Update which, fstream, mkdirp, request, and rimraf
  - Fix #2123 Set path properly for lifecycle scripts on windows
  - Mark the root as seen, so we don't recurse into it. Fixes #1838. (Martin Cooper)


2012.02.02, Version 0.6.10 (stable), 051908e023f87894fa68f5b64d0b99a19a7db01e
>>>>>>> c1f47401

* Update V8 to 3.6.6.20

* Add npm msysgit bash shim to msi installer (isaacs)

* buffers: fix intermittent out of bounds error (Ben Noordhuis)

* buffers: honor length argument in base64 decoder (Ben Noordhuis)

* windows: Fix path.exists regression (Bert Belder)

* Make QueryString.parse run faster (Philip Tellis)

* http: avoid freeing http-parser objects too early (koichik)

* timers: add v0.4 compatibility hack (Ben Noordhuis)

* Proper EPERM error code support (Igor Zinkovsky, Brandon Philips)

* dgram: Implement udp multicast methods on windows (Bert Belder)


2012.01.27, Version 0.6.9 (stable), f19e20d33f57c4d2853aaea7d2724d44f3b0012f

* dgram: Bring back missing functionality for Unix (Dan VerWeire, Roman Shtylman, Ben Noordhuis)
  - Note: Windows UDP support not yet complete.

* http: Fix parser memory leak (koichik)

* zlib: Fix #2365 crashes on invalid input (Nicolas LaCasse)

* module: fix --debug-brk on symlinked scripts (Fedor Indutny)

* Documentation Restyling (Matthew Fitzsimmons)

* Update npm to 1.1.0-3 (isaacs)

* Windows: fix regression in stat() calls to C:\ (Bert Belder)


2012.01.19, Version 0.6.8 (stable), d18cebaf8a7ac701dabd71a3aa4eb0571db6a645

* Update V8 to 3.6.6.19

* Numeric key hash collision fix for V8 (Erik Corry, Fedor Indutny)

* Add missing TTY key translations for F1-F5 on Windows (Brandon Benvie)

* path.extname bugfix with . and .. paths (Bert Belder)

* cluster: don't always kill the master on uncaughtException (Ben Noordhuis)

* Update npm to 1.1.0-2 (isaacs)

* typed arrays: set class name (Ben Noordhuis)

* zlib binding cleanup (isaacs, Bert Belder)

* dgram: use slab memory allocator (Michael Bernstein)

* fix segfault #2473

* #2521 60% improvement in fs.stat on Windows (Igor Zinkovsky)


2012.01.06, Version 0.6.7 (stable), d5a189acef14a851287ee555f7a39431fe276e1c

* V8 hash collision fix (Breaks MIPS) (Bert Belder, Erik Corry)

* Upgrade V8 to 3.6.6.15

* Upgrade npm to 1.1.0-beta-10 (isaacs)

* many doc updates (Ben Noordhuis, Jeremy Martin, koichik, Dave Irvine,
  Seong-Rak Choi, Shannen, Adam Malcontenti-Wilson, koichik)

* Fix segfault in node_http_parser.cc

* dgram, timers: fix memory leaks (Ben Noordhuis, Yoshihiro Kikuchi)

* repl: fix repl.start not passing the `ignoreUndefined` arg (Damon Oehlman)

* #1980: Socket.pause null reference when called on a closed Stream (koichik)

* #2263: XMLHttpRequest piped in a writable file stream hang (koichik)

* #2069: http resource leak (koichik)

* buffer.readInt global pollution fix (Phil Sung)

* timers: fix performance regression (Ben Noordhuis)

* #2308, #2246: node swallows openssl error on request (koichik)

* #2114: timers: remove _idleTimeout from item in .unenroll() (James Hartig)

* #2379: debugger: Request backtrace w/o refs (Fedor Indutny)

* simple DTrace ustack helper (Dave Pacheco)

* crypto: rewrite HexDecode without snprintf (Roman Shtylman)

* crypto: don't ignore DH init errors (Ben Noordhuis)


2011.12.14, Version 0.6.6

* npm update to 1.1.0-beta-4 (Isaac Z. Schlueter)

* cli: fix output of --help (Ben Noordhuis)

* new website

* pause/resume semantics for stdin (Isaac Z. Schlueter)

* Travis CI integration (Maciej Małecki)

* child_process: Fix bug regarding closed stdin (Ben Noordhuis)

* Enable upgrades in MSI. (Igor Zinkovsky)

* net: Fixes memory leak (Ben Noordhuis)

* fs: handle fractional or NaN ReadStream buffer size (Ben Noordhuis)

* crypto: fix memory leaks in PBKDF2 error path (Ben Noordhuis)


2011.12.04, Version 0.6.5 (stable), 6cc94db653a2739ab28e33b2d6a63c51bd986a9f

* npm workaround Windows antivirus software (isaacs)

* Upgrade V8 to 3.6.6.11


2011.12.02, Version 0.6.4 (stable), 9170077f13e5e5475b23d1d3c2e7f69bfe139727

* doc improvements (Kyle Young, Tim Oxley, Roman Shtylman, Mathias Bynens)

* upgrade bundled npm (Isaac Schlueter)

* polish Windows installer (Igor Zinkovsky, Isaac Schlueter)

* punycode: upgrade to v0.2.1 (Mathias Bynens)

* build: add –without-npm flag to configure script

* sys: deprecate module some more, print stack trace if NODE_DEBUG=sys

* cli: add -p switch, prints result of –eval

* #1997: fix Blowfish ECB encryption and decryption (Ingmar Runge)

* #2223: fix socket ‘close’ event being emitted twice

* #2224: fix RSS memory usage > 4 GB reporting (Russ Bradberry)

* #2225: fix util.inspect() object stringification bug (Nathan Rajlich)


2011.11.25, Version 0.6.3 (stable), b159c6d62e5756d3f8847419d29c6959ea288b56

* #2083 Land NPM in Node. It is included in packages/installers and installed
  on `make install`.

* #2076 Add logos to windows installer.

* #1711 Correctly handle http requests without headers. (Ben Noordhuis,
  Felix Geisendörfer)

* TLS: expose more openssl SSL context options and constants. (Ben Noordhuis)

* #2177 Windows: don't kill UDP socket when a packet fails to reach its
  destination. (Bert Belder)

* Windows: support paths longer than 260 characters. (Igor Zinkovsky)

* Windows: correctly resolve drive-relative paths. (Bert Belder)

* #2166 Don't leave file descriptor open after lchmod. (Isaac Schlueter)

* #2084 Add OS X .pkg build script to make file.

* #2160 Documentation improvements. (Ben Noordhuis)


2011.11.18, Version 0.6.2 (stable), a4402f0b2e410b19375a1d5c5fb7fe7f66f3c7f8

* doc improvements (Artur Adib, Trevor Burnham, Ryan Emery, Trent Mick)

* timers: remember extra setTimeout() arguments when timeout==0

* punycode: use Mathias Bynens's punycode library, it's more compliant

* repl: improved tab completion (Ryan Emery)

* buffer: fix range checks in .writeInt() functions (Lukasz Walukiewicz)

* tls: make cipher list configurable

* addons: make Buffer and ObjectWrap visible to Windows add-ons (Bert Belder)

* crypto: add PKCS#1 a.k.a RSA public key verification support

* windows: fix stdout writes when redirected to nul

* sunos: fix build on Solaris and Illumos

* Upgrade V8 to 3.6.6.8


2011.11.11, Version 0.6.1 (stable), 170f2addb2dd0c625bc4a6d461e89a31ad68b79b

* doc improvements (Eric Lovett, Ben Noordhuis, Scott Anderson, Yoji SHIDARA)

* crypto: make thread-safe (Ben Noordhuis)

* fix process.kill error object

* debugger: correctly handle source with multi-byte characters (Shigeki Ohtsu)

* make stdout and stderr non-destroyable (Igor Zinkovsky)

* fs: don't close uninitialized fs.watch handle (Ben Noordhuis)

* #2026 fix man page install on BSDs (Ben Noordhuis)

* #2040 fix unrecognized errno assert in uv_err_name

* #2043 fs: mkdir() should call callback if mode is omitted

* #2045 fs: fix fs.realpath on windows to return on error (Benjamin Pasero)

* #2047 minor cluster improvements

* #2052 readline get window columns correctly

* Upgrade V8 to 3.6.6.7


2011.11.04, Version 0.6.0 (stable), 865b077819a9271a29f982faaef99dc635b57fbc

* print undefined on undefined values in REPL (Nathan Rajlich)

* doc improvements (koichik, seebees, bnoordhuis,
  Maciej Małecki, Jacob Kragh)

* support native addon loading in windows (Bert Belder)

* rename getNetworkInterfaces() to networkInterfaces() (bnoordhuis)

* add pending accepts knob for windows (igorzi)

* http.request(url.parse(x)) (seebees)

* #1929 zlib Respond to 'resume' events properly (isaacs)

* stream.pipe: Remove resume and pause events

* test fixes for windows (igorzi)

* build system improvements (bnoordhuis)

* #1936 tls: does not emit 'end' from EncryptedStream (koichik)

* #758 tls: add address(), remoteAddress/remotePort

* #1399 http: emit Error object after .abort() (bnoordhuis)

* #1999 fs: make mkdir() default to 0777 permissions (bnoordhuis)

* #2001 fix pipe error codes

* #2002 Socket.write should reset timeout timer

* stdout and stderr are blocking when associated with file too.

* remote debugger support on windows (Bert Belder)

* convenience methods for zlib (Matt Robenolt)

* process.kill support on windows (igorzi)

* process.uptime() support on windows (igorzi)

* Return IPv4 addresses before IPv6 addresses from getaddrinfo

* util.inspect improvements (Nathan Rajlich)

* cluster module api changes

* Downgrade V8 to 3.6.6.6


2011.10.21, Version 0.5.10 (unstable), 220e61c1f65bf4db09699fcf6399c0809c0bc446

* Remove cmake build system, support for Cygwin, legacy code base,
	process.ENV, process.ARGV, process.memoryUsage().vsize, os.openOSHandle

* Documentation improvments (Igor Zinkovsky, Bert Belder, Ilya Dmitrichenko,
koichik, Maciej Małecki, Guglielmo Ferri, isaacs)

* Performance improvements (Daniel Ennis, Bert Belder, Ben Noordhuis)

* Long process.title support (Ben Noordhuis)

* net: register net.Server callback only once (Simen Brekken)

* net: fix connect queue bugs (Ben Noordhuis)

* debugger: fix backtrace err handling (Fedor Indutny)

* Use getaddrinfo instead of c-ares for dns.lookup

* Emit 'end' from crypto streams on close

* #1902 buffer: use NO_NULL_TERMINATION flag (koichik)

* #1907 http: Added support for HTTP PATCH verb (Thomas Parslow)

* #1644 add GetCPUInfo on windows (Karl Skomski)

* #1484, #1834, #1482, #771 Don't use a separate context for the repl.
  (isaacs)

* #1882 zlib Update 'availOutBefore' value, and test (isaacs)

* #1888 child_process.fork: don't modify args (koichik)

* #1516 tls: requestCert unusable with Firefox and Chrome (koichik)

* #1467 tls: The TLS API is inconsistent with the TCP API (koichik)

* #1894 net: fix error handling in listen() (koichik)

* #1860 console.error now goes through uv_tty_t

* Upgrade V8 to 3.7.0

* Upgrade GYP to r1081


2011.10.10, Version 0.5.9 (unstable)

* fs.watch interface backed by kqueue, inotify, and ReadDirectoryChangesW
  (Igor Zinkovsky, Ben Noordhuis)

* add dns.resolveTxt (Christian Tellnes)

* Remove legacy http library (Ben Noordhuis)

* child_process.fork returns and works on Windows. Allows passing handles.
  (Igor Zinkovsky, Bert Belder)

* #1774 Lint and clean up for --harmony_block_scoping (Tyler Larson, Colton
  Baker)

* #1813 Fix ctrl+c on Windows (Bert Belder)

* #1844 unbreak --use-legacy (Ben Noordhuis)

* process.stderr now goes through libuv. Both process.stdout and
  process.stderr are blocking when referencing a TTY.

* net_uv performance improvements (Ben Noordhuis, Bert Belder)


2011.09.30, Version 0.5.8 (unstable), 7cc17a0cea1d25188c103745a7d0c24375e3a609

* zlib bindings (isaacs)

* Windows supports TTY ANSI escape codes (Bert Belder)

* Debugger improvements (Fedor Indutny)

* crypto: look up SSL errors with ERR_print_errors() (Ben Noordhuis)

* dns callbacks go through MakeCallback now

* Raise an error when a malformed package.json file is found. (Ben Leslie)

* buffers: handle bad length argument in constructor (Ben Noordhuis)

* #1726, unref process.stdout

* Doc improvements (Ben Noordhuis, Fedor Indutny, koichik)

* Upgrade libuv to fe18438


2011.09.16, Version 0.5.7 (unstable), 558241166c4f3c516e5a448e676db0b57119212f

* Upgrade V8 to 3.6.4

* Improve Windows compatibility

* Documentation improvements

* Debugger and REPL improvements (Fedor Indutny)

* Add legacy API support: net.Stream(fd), process.stdout.writable,
  process.stdout.fd

* Fix mkdir EEXIST handling (isaacs)

* Use net_uv instead of net_legacy for stdio

* Do not load readline from util.inspect

* #1673 Fix bug related to V8 context with accessors (Fedor Indutny)

* #1634 util: Fix inspection for Error (koichik)

* #1645 fs: Add positioned file writing feature to fs.WriteStream (Thomas
  Shinnick)

* #1637 fs: Unguarded fs.watchFile cache statWatchers checking fixed (Thomas
  Shinnick)

* #1695 Forward customFds to ChildProcess.spawn

* #1707 Fix hasOwnProperty security problem in querystring (isaacs)

* #1719 Drain OpenSSL error queue


2011.09.08, Version 0.5.6 (unstable)

* #345, #1635, #1648 Documentation improvements (Thomas Shinnick,
  Abimanyu Raja, AJ ONeal, Koichi Kobayashi, Michael Jackson, Logan Smyth,
  Ben Noordhuis)

* #650 Improve path parsing on windows (Bert Belder)

* #752 Remove headers sent check in OutgoingMessage.getHeader()
  (Peter Lyons)

* #1236, #1438, #1506, #1513, #1621, #1640, #1647 Libuv-related bugs fixed
  (Jorge Chamorro Bieling, Peter Bright, Luis Lavena, Igor Zinkovsky)

* #1296, #1612 crypto: Fix BIO's usage. (Koichi Kobayashi)

* #1345 Correctly set socket.remoteAddress with libuv backend (Bert Belder)

* #1429 Don't clobber quick edit mode on windows (Peter Bright)

* #1503 Make libuv backend default on unix, override with `node --use-legacy`

* #1565 Fix fs.stat for paths ending with \ on windows (Igor Zinkovsky)

* #1568 Fix x509 certificate subject parsing (Koichi Kobayashi)

* #1586 Make socket write encoding case-insensitive (Koichi Kobayashi)

* #1591, #1656, #1657 Implement fs in libuv, remove libeio and pthread-win32
  dependency on windows (Igor Zinkovsky, Ben Noordhuis, Ryan Dahl,
  Isaac Schlueter)

* #1592 Don't load-time link against CreateSymbolicLink on windows
  (Peter Bright)

* #1601 Improve API consistency when dealing with the socket underlying a HTTP
  client request (Mikeal Rogers)

* #1610 Remove DigiNotar CA from trusted list (Isaac Schlueter)

* #1617 Added some win32 os functions (Karl Skomski)

* #1624 avoid buffer overrun with 'binary' encoding (Koichi Kobayashi)

* #1633 make Buffer.write() always set _charsWritten (Koichi Kobayashi)

* #1644 Windows: set executables to be console programs (Peter Bright)

* #1651 improve inspection for sparse array (Koichi Kobayashi)

* #1672 set .code='ECONNRESET' on socket hang up errors (Ben Noordhuis)

* Add test case for foaf+ssl client certificate (Niclas Hoyer)

* Added RPATH environment variable to override run-time library paths
  (Ashok Mudukutore)

* Added TLS client-side session resumption support (Sean Cunningham)

* Added additional properties to getPeerCertificate (Nathan Rixham,
  Niclas Hoyer)

* Don't eval repl command twice when an error is thrown (Nathan Rajlich)

* Improve util.isDate() (Nathan Rajlich)

* Improvements in libuv backend and bindings, upgrade libuv to
  bd6066cb349a9b3a1b0d87b146ddaee06db31d10

* Show warning when using lib/sys.js (Maciej Malecki)

* Support plus sign in url protocol (Maciej Malecki)

* Upgrade V8 to 3.6.2


2011.08.26, Version 0.5.5 (unstable), d2d53d4bb262f517a227cc178a1648094ba54c20

* typed arrays, implementation from Plesk

* fix IP multicast on SunOS

* fix DNS lookup order: IPv4 first, IPv6 second (--use-uv only)

* remove support for UNIX datagram sockets (--use-uv only)

* UDP support for Windows (Bert Belder)

* #1572 improve tab completion for objects in the REPL (Nathan Rajlich)

* #1563 fix buffer overflow in child_process module (reported by Dean McNamee)

* #1546 fix performance regression in http module (reported by Brian Geffon)

* #1491 add PBKDF2 crypto support (Glen Low)

* #1447 remove deprecated http.cat() function (Mikeal Rogers)

* #1140 fix incorrect dispatch of vm.runInContext's filename argument
  (Antranig Basman)

* #1140 document vm.runInContext() and vm.createContext() (Antranig Basman)

* #1428 fix os.freemem() on 64 bits freebsd (Artem Zaytsev)

* #1164 make all DNS lookups async, fixes uncatchable exceptions
  (Koichi Kobayashi)

* fix incorrect ssl shutdown check (Tom Hughes)

* various cmake fixes (Tom Hughes)

* improved documentation (Koichi Kobayashi, Logan Smyth, Fedor Indutny,
  Mikeal Rogers, Maciej Małecki, Antranig Basman, Mickaël Delahaye)

* upgrade libuv to commit 835782a

* upgrade V8 to 3.5.8


2011.08.12, Version 0.5.4 (unstable), cfba1f59224ff8602c3fe9145181cad4c6df89a9

* libuv/Windows compatibility improvements

* Build on Microsoft Visual Studio via GYP. Use generate-projects.bat in the
  to build sln files. (Peter Bright, Igor Zinkovsky)

* Make Mikeal's HTTP agent client the default. Use old HTTP client with
  --use-http1

* Fixes https host header default port handling. (Mikeal Rogers)

* #1440 strip byte order marker when loading *.js and *.json files
  (Ben Noordhuis)

* #1434 Improve util.format() compatibility with browser. (Koichi Kobayashi)

* Provide unchecked uint entry points for integer Buffer.read/writeInt
  methods. (Robert Mustacchi)

* CMake improvements (Tom Huges)

* Upgrade V8 to 3.5.4.


2011.08.01, Version 0.5.3 (unstable), 4585330afef44ddfb6a4054bd9b0f190b352628b

* Fix crypto encryption/decryption with Base64. (SAWADA Tadashi)

* #243 Add an optional length argument to Buffer.write() (koichik)

* #657 convert nonbuffer data to string in fs.writeFile/Sync
  (Daniel Pihlström)

* Add process.features, remove process.useUV (Ben Noordhuis)

* #324 Fix crypto hmac to accept binary keys + add test cases from rfc 2202
  and 4231 (Stefan Bühler)

* Add Socket::bytesRead, Socket::bytesWritten (Alexander Uvarov)

* #572 Don't print result of --eval in CLI (Ben Noordhuis)

* #1223 Fix http.ClientRequest crashes if end() was called twice (koichik)

* #1383 Emit 'close' after all connections have closed (Felix Geisendörfer)

* Add sprintf-like util.format() function (Ben Noordhuis)

* Add support for TLS SNI (Fedor Indutny)

* New http agent implementation. Off by default the command line flag
  --use-http2 will enable it. "make test-http2" will run the tests
	for the new implementation. (Mikeal Rogers)

* Revert AMD compatibility. (isaacs)

* Windows: improvements, child_process support.

* Remove pkg-config file.

* Fix startup time regressions.

* doc improvements


2011.07.22, Version 0.5.2 (unstable), 08ffce1a00dde1199174b390a64a90b60768ddf5

* libuv improvements; named pipe support

* #1242 check for SSL_COMP_get_compression_methods() (Ben Noordhuis)

* #1348 remove require.paths (isaacs)

* #1349 Delimit NODE_PATH with ; on Windows (isaacs)

* #1335 Remove EventEmitter from C++

* #1357 Load json files with require() (isaacs)

* #1374 fix setting ServerResponse.statusCode in writeHead (Trent Mick)

* Fixed: GC was being run too often.

* Upgrade V8 to 3.4.14

* doc improvements


2011.07.14, Version 0.5.1 (unstable), f8bfa54d0fa509f9242637bef2869a1b1e842ec8

* #1233 Fix os.totalmem on FreeBSD amd64 (Artem Zaytsev)

* #1149 IDNA and Punycode support in url.parse
  (Jeremy Selier, Ben Noordhuis, isaacs)

* Export $CC and $CXX to uv and V8's build systems

* Include pthread-win32 static libraries in build (Igor Zinkovsky)

* #1199, #1094 Fix fs can't handle large file on 64bit platform (koichik)

* #1281 Make require a public member of module (isaacs)

* #1303 Stream.pipe returns the destination (Elijah Insua)

* #1229 Addons should not -DEV_MULTIPLICITY=0 (Brian White)

* libuv backend improvements

* Upgrade V8 to 3.4.10


2011.07.05, Version 0.5.0 (unstable), ae7ed8482ea7e53c59acbdf3cf0e0a0ae9d792cd

* New non-default libuv backend to support IOCP on Windows.
  Use --use-uv to enable.

* deprecate http.cat

* docs improved.

* add child_process.fork

* add fs.utimes() and fs.futimes() support (Ben Noordhuis)

* add process.uptime() (Tom Huges)

* add path.relative (Tony Huang)

* add os.getNetworkInterfaces()

* add remoteAddress and remotePort for client TCP connections
  (Brian White)

* add secureOptions flag, setting ciphers,
  SSL_OP_CRYPTOPRO_TLSEXT_BUG to TLS (Theo Schlossnagle)

* add process.arch (Nathan Rajlich)

* add reading/writing of floats and doubles from/to buffers (Brian White)

* Allow script to be read from stdin

* #477 add Buffer::fill method to do memset (Konstantin Käfer)

* #573 Diffie-Hellman support to crypto module (Håvard Stranden)

* #695 add 'hex' encoding to buffer (isaacs)

* #851 Update how REPLServer uses contexts (Ben Weaver)

* #853 add fs.lchow, fs.lchmod, fs.fchmod, fs.fchown (isaacs)

* #889 Allow to remove all EventEmitter listeners at once
  (Felix Geisendörfer)

* #926 OpenSSL NPN support (Fedor Indutny)

* #955 Change ^C handling in REPL (isaacs)

* #979 add support for Unix Domain Sockets to HTTP (Mark Cavage)

* #1173 #1170 add AMD, asynchronous module definition (isaacs)

* DTrace probes: support X-Forwarded-For (Dave Pacheco)


2011.09.15, Version 0.4.12 (stable)

* Improve docs

* #1563 overflow in ChildProcess custom_fd.

* #1569, parse error on multi-line HTTP headers. (Ben Noordhuis)

* #1586 net: Socket write encoding case sensitivity (koichik)

* #1610 Remove DigiNotar CA from trusted list (isaacs)

* #1624 buffer: Avoid overrun with 'binary' encoding. (koichik)

* #1633 buffer: write() should always set _charsWritten. (koichik)

* #1707 hasOwnProperty usage security hole in querystring (isaacs)

* #1719 Drain OpenSSL error queue

* Fix error reporting in net.Server.listen


2011.08.17, Version 0.4.11 (stable), a745d19ce7d1c0e3778371af4f0346be70cf2c8e

* #738 Fix crypto encryption/decryption with Base64. (SAWADA Tadashi)

* #1202 net.createConnection defer DNS lookup error events to next tick
  (Ben Noordhuis)

* #1374 fix setting ServerResponse.statusCode in writeHead (Trent Mick)

* #1417 Fix http.ClientRequest crashes if end() was called twice

* #1497 querystring: Replace 'in' test with 'hasOwnProperty' (isaacs)

* #1546 http perf improvement

* fix memleak in libeio (Tom Hughes)

* cmake improvements (Tom Hughes)

* node_net.cc: fix incorrect sizeof() (Tom Hughes)

* Windows/cygwin: no more GetConsoleTitleW errors on XP (Bert Belder)

* Doc improvments (koichik, Logan Smyth, Ben Noordhuis, Arnout Kazemier)


2011.07.19, Version 0.4.10 (stable)

* #394 Fix Buffer drops last null character in UTF-8

* #829 Backport r8577 from V8 (Ben Noordhuis)

* #877 Don't wait for HTTP Agent socket pool to establish connections.

* #915 Find kqueue on FreeBSD correctly (Brett Kiefer)

* #1085 HTTP: Fix race in abort/dispatch code (Stefan Rusu)

* #1274 debugger improvement (Yoshihiro Kikuchi)

* #1291 Properly respond to HEAD during end(body) hot path (Reid Burke)

* #1304 TLS: Fix race in abort/connection code (Stefan Rusu)

* #1360 Allow _ in url hostnames.

* Revert 37d529f8 - unbreaks debugger command parsing.

* Bring back global execScript

* Doc improvements


2011.06.29, Version 0.4.9 (stable)

* Improve documentation

* #1095 error handling bug in stream.pipe() (Felix Geisendörfer)

* #1097 Fix a few leaks in node_crypto.cc (Ben Noordhuis)

* #562 #1078 Parse file:// urls properly (Ryan Petrello)

* #880 Option to disable SSLv2 (Jérémy Lal)

* #1087 Disabling SSL compression disabled with early OpenSSLs.

* #1144 debugger: don't allow users to input non-valid commands
  (Siddharth Mahendraker)

* Perf improvement for util.inherits

* #1166 Support for signature verification with RSA/DSA public keys
  (Mark Cavage)

* #1177 Remove node_modules lookup optimization to better support
  nested project structures (Mathias Buus)

* #1203 Add missing scope.Close to fs.sendfileSync

* #1187 Support multiple 'link' headers

* #1196 Fix -e/--eval can't load module from node_modules (Koichi Kobayashi)

* Upgrade V8 to 3.1.8.25, upgrade http-parser.


2011.05.20, Version 0.4.8 (stable), 7dd22c26e4365698dc3efddf138c4d399cb912c8

* #974 Properly report traceless errors (isaacs)

* #983 Better JSON.parse error detection in REPL (isaacs)

* #836 Agent socket errors bubble up to req only if req exists

* #1041 Fix event listener leak check timing (koichik)

*	#1038 Fix dns.resolve() with 'PTR' throws Error: Unknown type "PTR"
  (koichik)

* #1073 Share SSL context between server connections (Fedor Indutny)

* Disable compression with OpenSSL. Improves memory perf.

* Implement os.totalmem() and os.freemem() for SunOS (Alexandre Marangone)

* Fix a special characters in URL regression (isaacs)

* Fix idle timeouts in HTTPS (Felix Geisendörfer)

* SlowBuffer.write() with 'ucs2' throws ReferenceError. (koichik)

* http.ServerRequest 'close' sometimes gets an error argument
  (Felix Geisendörfer)

* Doc improvements

* cleartextstream.destroy() should close(2) the socket. Previously was being
	mapped to a shutdown(2) syscall.

* No longer compile out asserts and debug statements in normal build.

* Debugger improvements.

* Upgrade V8 to 3.1.8.16.


2011.04.22, Version 0.4.7 (stable)

* Don't emit error on ECONNRESET from read() #670

* Fix: Multiple pipes to the same stream were broken #929
  (Felix Geisendörfer)

* URL parsing/formatting corrections #954 (isaacs)

* make it possible to do repl.start('', stream) (Wade Simmons)

* Add os.loadavg for SunOS (Robert Mustacchi)

* Fix timeouts with floating point numbers #897 (Jorge Chamorro Bieling)

* Improve docs.


2011.04.13, Version 0.4.6 (stable)

* Don't error on ENOTCONN from shutdown() #670

* Auto completion of built-in debugger suggests prefix match rather than
	partial match. (koichik)

* circular reference in vm modules. #822 (Jakub Lekstan)

* http response.readable should be false after 'end' #867 (Abe Fettig)

* Implement os.cpus() and os.uptime() on Solaris (Scott McWhirter)

* fs.ReadStream: Allow omission of end option for range reads #801
	(Felix Geisendörfer)

* Buffer.write() with UCS-2 should not be write partial char
	#916 (koichik)

* Pass secureProtocol through on tls.Server creation (Theo Schlossnagle)

* TLS use RC4-SHA by default

* Don't strangely drop out of event loop on HTTPS client uploads #892

* Doc improvements

* Upgrade v8 to 3.1.8.10


2011.04.01, Version 0.4.5 (stable)

* Fix listener leak in stream.pipe() (Mikeal Rogers)

* Retain buffers in fs.read/write() GH-814 (Jorge Chamorro Bieling)

* TLS performance improvements

* SlowBuffer.prototype.slice bug GH-843

* process.stderr.write should return true

* Immediate pause/resume race condition GH-535 (isaacs)

* Set default host header properly GH-721 (isaacs)

* Upgrade V8 to 3.1.8.8


2011.03.26, Version 0.4.4 (stable), 25122b986a90ba0982697b7abcb0158c302a1019

* CryptoStream.end shouldn't throw if not writable GH-820

* Drop out if connection destroyed before connect() GH-819

* expose https.Agent

* Correctly setsid in tty.open GH-815

* Bug fix for failed buffer construction

* Added support for removing .once listeners (GH-806)

* Upgrade V8 to 3.1.8.5


2011.03.18, Version 0.4.3 (stable), c095ce1a1b41ca015758a713283bf1f0bd41e4c4

* Don't decrease server connection counter again if destroy() is called more
	than once GH-431 (Andreas Reich, Anders Conbere)

* Documentation improvements (koichik)

* Fix bug with setMaxListeners GH-682

* Start up memory footprint improvement. (Tom Hughes)

* Solaris improvements.

* Buffer::Length(Buffer*) should not invoke itself recursively GH-759 (Ben
  Noordhuis)

* TLS: Advertise support for client certs GH-774 (Theo Schlossnagle)

* HTTP Agent bugs: GH-787, GH-784, GH-803.

* Don't call GetMemoryUsage every 5 seconds.

* Upgrade V8 to 3.1.8.3


2011.03.02, Version 0.4.2 (stable), 39280e1b5731f3fcd8cc42ad41b86cdfdcb6d58b

* Improve docs.

* Fix process.on edge case with signal event (Alexis Sellier)

* Pragma HTTP header comma separation

* In addition to 'aborted' emit 'close' from incoming requests
  (Felix Geisendörfer)

* Fix memleak in vm.runInNewContext

* Do not cache modules that throw exceptions (Felix Geisendörfer)

* Build system changes for libnode (Aria Stewart)

* Read up the prototype of the 'env' object. (Nathan Rajlich)

* Add 'close' and 'aborted' events to Agent responses

* http: fix missing 'drain' events (Russell Haering)

* Fix process.stdout.end() throws ENOTSOCK error. (Koichi Kobayashi)

* REPL bug fixes (isaacs)

* node_modules folders should be highest priority (isaacs)

* URL parse more safely (isaacs)

* Expose errno with a string for dns/cares (Felix Geisendörfer)

* Fix tty.setWindowSize

* spawn: setuid after chdir (isaacs)

* SIGUSR1 should break the VM without delay

* Upgrade V8 to 3.1.8.


2011.02.19, Version 0.4.1 (stable), e8aef84191bc2c1ba2bcaa54f30aabde7f03769b

* Fixed field merging with progressive fields on writeHead()
  (TJ Holowaychuk)

* Make the repl respect node_modules folders (isaacs)

* Fix for DNS fail in HTTP request (Richard Rodger)

* Default to port 80 for http.request and http.get.

* Improve V8 support for Cygwin (Bert Belder)

* Fix fs.open param parsing. (Felix Geisendörfer)

* Fixed null signal.

* Fix various HTTP and HTTPS bugs

* cmake improvements (Tom Hughes)

* Fix: TLS sockets should not be writable after 'end'

* Fix os.cpus() on cygwin (Brian White)

* MinGW: OpenSSL support (Bert Belder)

* Upgrade V8 to 3.1.5, libev to 4.4.


2011.02.10, Version 0.4.0 (stable)

* require() improvements (isaacs)
  - understand package.json (isaacs)
  - look for 'node_modules' dir

* cmake fixes (Daniel Gröber)

* http: fix buffer writes to outgoing messages (Russell Haering)

* Expose UCS-2 Encoding (Konstantin Käfer)

* Support strings for octal modes (isaacs)

* Support array-ish args to Buffer ctor (isaacs)

* cygwin and mingw improvements (Bert Belder)

* TLS improvements

* Fewer syscalls during require (Bert Belder, isaacs)

* More DTrace probes (Bryan Cantrill,  Robert Mustacchi)

* 'pipe' event on pipe() (Mikeal Rogers)

* CRL support in TLS (Theo Schlossnagle)

* HTTP header manipulation methods (Tim Caswell, Charlie Robbins)

* Upgrade V8 to 3.1.2


2011.02.04, Version 0.3.8 (unstable)

* Add req.abort() for client side requests.

* Add exception.code for easy testing:
  Example: if (err.code == 'EADDRINUSE');

* Add process.stderr.

* require.main is the main module. (Isaac Schlueter)

* dgram: setMulticastTTL, setMulticastLoopback and addMembership.
  (Joe Walnes)

* Fix throttling in TLS connections

* Add socket.bufferSize

* MinGW improvements (Bert Belder)

* Upgrade V8 to 3.1.1

2011.01.27, Version 0.3.7 (unstable)

* Expose agent in http and https client. (Mikeal Rogers)

* Fix bug in http request's end method. (Ali Farhadi)

* MinGW: better net support (Bert Belder)

* fs.open should set FD_CLOEXEC

* DTrace probes (Bryan Cantrill)

* REPL fixes and improvements (isaacs, Bert Belder)

* Fix many bugs with legacy http.Client interface

* Deprecate process.assert. Use require('assert').ok

* Add callback parameter to socket.setTimeout(). (Ali Farhadi)

* Fixing bug in http request default encoding (Ali Farhadi)

* require: A module ID with a trailing slash must be a dir.
  (isaacs)

* Add ext_key_usage to getPeerCertificate (Greg Hughes)

* Error when child_process.exec hits maxBuffer.

* Fix option parsing in tls.connect()

* Upgrade to V8 3.0.10


2011.01.21, Version 0.3.6 (unstable), bb3e71466e5240626d9d21cf791fe43e87d90011

* REPL and other improvements on MinGW (Bert Belder)

* listen/bind errors should close net.Server

* New HTTP and HTTPS client APIs

* Upgrade V8 to 3.0.9


2011.01.16, Version 0.3.5 (unstable), b622bc6305e3c675e0edfcdbaa387d849ad0bba0

* Built-in debugger improvements.

* Add setsid, setuid, setgid options to child_process.spawn
  (Isaac Schlueter)

* tty module improvements.

* Upgrade libev to 4.3, libeio to latest, c-ares to 1.7.4

* Allow third party hooks before main module load.
  (See 496be457b6a2bc5b01ec13644b9c9783976159b2)

* Don't stat() on cached modules. (Felix Geisendörfer)


2011.01.08, Version 0.3.4 (unstable)

* Primordial mingw build (Bert Belder)

* HTTPS server

* Built in debugger 'node debug script.js'

* realpath files during module load (Mihai Călin Bazon)

* Rename net.Stream to net.Socket (existing name will continue to be
  supported)

* Fix process.platform


2011.01.02, Version 0.3.3 (unstable), 57544ba1c54c7d0da890317deeb73076350c5647

* TLS improvements.

* url.parse(url, true) defaults query field to {} (Jeremy Martin)

* Upgrade V8 to 3.0.4

* Handle ECONNABORT properly (Theo Schlossnagle)

* Fix memory leaks (Tom Hughes)

* Add os.cpus(), os.freemem(), os.totalmem(), os.loadavg() and other
  functions for OSX, Linux, and Cygwin. (Brian White)

* Fix REPL syntax error bug (GH-543), improve how REPL commands are
  evaluated.

* Use process.stdin instead of process.openStdin().

* Disable TLS tests when node doesn't have OpenSSL.


2010.12.16, Version 0.3.2 (unstable), 4bb914bde9f3c2d6de00853353b6b8fc9c66143a

* Rip out the old (broken) TLS implementation introduce new tested
  implementation and API. See docs. HTTPS not supported in this release.

* Introduce 'os' and 'tty' modules.

* Callback parameters for socket.write() and socket.connect().

* Support CNAME lookups in DNS module. (Ben Noordhuis)

* cmake support (Tom Hughes)

* 'make lint'

* oprofile support (./configure --oprofile)

* Lots of bug fixes, including:
  - Memory leak in ChildProcess:Spawn(). (Tom Hughes)
  - buffer.slice(0, 0)
  - Global variable leaks
  - clearTimeouts calling multiple times (Michael W)
  - utils.inspect's detection of circular structures (Tim Cooijmans)
  - Apple's threaded write()s bug (Jorge Chamorro Bieling)
  - Make sure raw mode is disabled when exiting a terminal-based REPL.
    (Brian White)

* Deprecate process.compile, process.ENV

* Upgrade V8 to 3.0.3, upgrade http-parser.


2010.11.16, Version 0.3.1 (unstable), ce9a54aa1fbf709dd30316af8a2f14d83150e947

* TLS improvements (Paul Querna)
  - Centralize error handling in SecureStream
  - Add SecurePair for handling of a ssl/tls stream.

* New documentation organization (Micheil Smith)

* allowHalfOpen TCP connections disabled by default.

* Add C++ API for constructing fast buffer from string

* Move idle timers into its own module

* Gracefully handle EMFILE and server.maxConnections

* make "node --eval" eval in the global scope.
  (Jorge Chamorro Bieling)

* Let exit listeners know the exit code (isaacs)

* Handle cyclic links smarter in fs.realpath (isaacs)

* Remove node-repl (just use 'node' without args)

* Rewrite libeio After callback to use req->result instead of req->errorno
  for error checking (Micheil Smith)

* Remove warning about deprecating 'sys' - too aggressive

* Make writes to process.env update the real environment. (Ben Noordhuis)

* Set FD_CLOEXEC flag on stdio FDs before spawning. (Guillaume Tuton)

* Move ev_loop out of javascript

* Switch \n with \r\n for all strings printed out.

* Added support for cross compilation (Rasmus Andersson)

* Add --profile flag to configure script, enables gprof profiling.
  (Ben Noordhuis)

* writeFileSync could exhibit pathological behavior when a buffer
  could not be written to the file in a single write() call.

* new path.join behavior (isaacs)
  - Express desired path.join behavior in tests.
  - Update fs.realpath to reflect new path.join behavior
  - Update url.resolve() to use new path.join behavior.

* API: Move process.binding('evals') to require('vm')

* Fix V8 build on Cygwin (Bert Belder)

* Add ref to buffer during fs.write and fs.read

* Fix segfault on test-crypto

* Upgrade http-parser to latest and V8 to 2.5.3


2010.10.23, Version 0.3.0 (unstable) 1582cfebd6719b2d2373547994b3dca5c8c569c0

* Bugfix: Do not spin on accept() with EMFILE

* Improvements to readline.js (Trent Mick, Johan Euphrosine, Brian White)

* Safe constructors (missing 'new' doesn't segfault)

* Fix process.nextTick so thrown errors don't confuse it.
  (Benjamin Thomas)

* Allow Strings for ports on net.Server.listen (Bradley Meck)

* fs bugfixes (Tj Holowaychuk, Tobie Langel, Marco Rogers, isaacs)

* http bug fixes (Fedor Indutny, Mikeal Rogers)

* Faster buffers; breaks C++ API (Tim-Smart, Stéphan Kochen)

* crypto, tls improvements (Paul Querna)

* Add lfs flags to node addon script

* Simpler querystring parsing; breaks API (Peter Griess)

* HTTP trailers (Mark Nottingham)

* http 100-continue support (Mark Nottingham)

* Module system simplifications (Herbert Vojčík, isaacs, Tim-Smart)
  - remove require.async
  - remove registerExtension, add .extensions
  - expose require.resolve
  - expose require.cache
  - require looks in  node_modules folders

* Add --eval command line option (TJ Holowaychuk)

* Commas last in sys.inspect

* Constants moved from process object to require('constants')

* Fix parsing of linux memory (Vitali Lovich)

* inspect shows function names (Jorge Chamorro Bieling)

* uncaughtException corner cases (Felix Geisendörfer)

* TCP clients now buffer writes before connection

* Rename sys module to 'util' (Micheil Smith)

* Properly set stdio handlers to blocking on SIGTERM and SIGINT
  (Tom Hughes)

* Add destroy methods to HTTP messages

* base64 improvements (isaacs, Jorge Chamorro Bieling)

* API for defining REPL commands (Sami Samhuri)

* child_process.exec timeout fix (Aaron Heckmann)

* Upgrade V8 to 2.5.1, Libev to 4.00, libeio, http-parser


2010.08.20, Version 0.2.0, 9283e134e558900ba89d9a33c18a9bdedab07cb9

* process.title support for FreeBSD, Macintosh, Linux

* Fix OpenSSL 100% CPU usage on error (Illarionov Oleg)

* Implement net.Server.maxConnections.

* Fix process.platform, add process.version.

* Add --without-snapshot configure option.

* Readline REPL improvements (Trent Mick)

* Bug fixes.

* Upgrade V8 to 2.3.8


2010.08.13, Version 0.1.104

* Various bug fixes (console, querystring, require)

* Set cwd for child processes (Bert Belder)

* Tab completion for readline (Trent Mick)

* process.title getter/setter for OSX, Linux, Cygwin.
	(Rasmus Andersson, Bert Belder)

* Upgrade V8 to 2.3.6


2010.08.04, Version 0.1.103, 0b925d075d359d03426f0b32bb58a5e05825b4ea

* Implement keep-alive for http.Client (Mikeal Rogers)

* base64 fixes. (Ben Noordhuis)

* Fix --debug-brk (Danny Coates)

* Don't let path.normalize get above the root. (Isaac Schlueter)

* Allow signals to be used with process.on in addition to
  process.addListener. (Brian White)

* Globalize the Buffer object

* Use kqueue on recent macintosh builds

* Fix addrlen for unix_dgram sockets (Benjamin Kramer)

* Fix stats.isDirectory() and friends (Benjamin Kramer)

* Upgrade http-parser, V8 to 2.3.5


2010.07.25, Version 0.1.102, 2a4568c85f33869c75ff43ccd30f0ec188b43eab

* base64 encoding for Buffers.

* Buffer support for Cipher, Decipher, Hmac, Sign and Verify
  (Andrew Naylor)

* Support for reading byte ranges from files using fs.createReadStream.
  (Chandra Sekar)

* Fix Buffer.toString() on 0-length slices. (Peter Griess)

* Cache modules based on filename rather than ID (Isaac Schlueter)

* querystring improvments (Jan Kassens, Micheil Smith)

* Support DEL in the REPL. (Jérémy Lal)

* Upgrade http-parser, upgrade V8 to 2.3.2


2010.07.16, Version 0.1.101, 0174ceb6b24caa0bdfc523934c56af9600fa9b58

* Added env to child_process.exec (Сергей Крыжановский)

* Allow modules to optionally be loaded in separate contexts
  with env var NODE_MODULE_CONTEXTS=1.

* setTTL and setBroadcast for dgram (Matt Ranney)

* Use execPath for default NODE_PATH, not installPrefix
  (Isaac Schlueter)

* Support of console.dir + console.assert (Jerome Etienne)

* on() as alias to addListener()

* Use javascript port of Ronn to build docs (Jérémy Lal)

* Upgrade V8 to 2.3.0


2010.07.03, Version 0.1.100, a6b8586e947f9c3ced180fe68c233d0c252add8b

* process.execPath (Marshall Culpepper)

* sys.pump (Mikeal Rogers)

* Remove ini and mjsunit libraries.

* Introduce console.log() and friends.

* Switch order of arguments for Buffer.write (Blake Mizerany)

* On overlapping buffers use memmove (Matt Ranney)

* Resolve .local domains with getaddrinfo()

* Upgrade http-parser, V8 to 2.2.21


2010.06.21, Version 0.1.99, a620b7298f68f68a855306437a3b60b650d61d78

* Datagram sockets (Paul Querna)

* fs.writeFile could not handle utf8 (Felix Geisendörfer)
  and now accepts Buffers (Aaron Heckmann)

* Fix crypto memory leaks.

* A replacement for decodeURIComponent that doesn't throw.
  (Isaac Schlueter)

* Only concatenate some incoming HTTP headers. (Peter Griess)

* Upgrade V8 to 2.2.18


2010.06.11, Version 0.1.98, 10d8adb08933d1d4cea60192c2a31c56d896733d

* Port to Windows/Cygwin (Raffaele Sena)

* File descriptor passing on unix sockets. (Peter Griess)

* Simple, builtin readline library. REPL is now entered by
  executing "node" without arguments.

* Add a parameter to spawn() that sets the child's stdio file
  descriptors. (Orlando Vazquez)

* Upgrade V8 to 2.2.16, http-parser fixes, upgrade c-ares to 1.7.3.


2010.05.29, Version 0.1.97, 0c1aa36835fa6a3557843dcbc6ed6714d353a783

* HTTP throttling: outgoing messages emit 'drain' and write() returns false
  when send buffer is full.

* API: readFileSync without encoding argument now returns a Buffer

* Improve Buffer C++ API; addons now compile with debugging symbols.

* Improvements to  path.extname() and REPL; add fs.chown().

* fs.ReadStream now emits buffers, fs.readFileSync returns buffers.

* Bugfix: parsing HTTP responses to HEAD requests.

* Port to OpenBSD.

* Upgrade V8 to 2.2.12, libeio, http-parser.


2010.05.21, Version 0.1.96, 9514a4d5476225e8c8310ce5acae2857033bcaaa

* Thrown errors in http and socket call back get bubbled up.

* Add fs.fsync (Andrew Johnston)

* Bugfix: signal unregistering (Jonas Pfenniger)

* Added better error messages for async and sync fs calls with paths
  (TJ Holowaychuk)

* Support arrays and strings in buffer constructor.
  (Felix Geisendörfer)

* Fix errno reporting in DNS exceptions.

* Support buffers in fs.WriteStream.write.

* Bugfix: Safely decode a utf8 streams that are broken on a multbyte
  character (http and net). (Felix Geisendörfer)

* Make Buffer's C++ constructor public.

* Deprecate sys.p()

* FIX path.dirname('/tmp') => '/'. (Jonathan Rentzsch)


2010.05.13, Version 0.1.95, 0914d33842976c2c870df06573b68f9192a1fb7a

* Change GC idle notify so that it runs alongside setInterval

* Install node_buffer.h on make install

* fs.readFile returns Buffer by default (Tim Caswell)

* Fix error reporting in child_process callbacks

* Better logic for testing if an argument is a port

* Improve error reporting (single line "node.js:176:9" errors)

* Bugfix: Some http responses being truncated (appeared in 0.1.94)

* Fix long standing net idle timeout bugs. Enable 2 minute timeout
  by default in HTTP servers.

* Add fs.fstat (Ben Noordhuis)

* Upgrade to V8 2.2.9


2010.05.06, Version 0.1.94, f711d5343b29d1e72e87107315708e40951a7826

* Look in /usr/local/lib/node for modules, so that there's a way
  to install modules globally (Issac Schlueter)

* SSL improvements (Rhys Jones, Paulo Matias)

* Added c-ares headers for linux-arm (Jonathan Knezek)

* Add symbols to release build

* HTTP upgrade improvements, docs (Micheil Smith)

* HTTP server emits 'clientError' instead of printing message

* Bugfix: Don't emit 'error' twice from http.Client

* Bugfix: Ignore SIGPIPE

* Bugfix: destroy() instead of end() http connection at end of
  pipeline

* Bugfix: http.Client may be prematurely released back to the
  free pool.  (Thomas Lee)

* Upgrade V8 to 2.2.8


2010.04.29, Version 0.1.93, 557ba6bd97bad3afe0f9bd3ac07efac0a39978c1

  * Fixed no 'end' event on long chunked HTTP messages
    https://github.com/joyent/node/issues/77

  * Remove legacy modules http_old and tcp_old

  * Support DNS MX queries (Jérémy Lal)

  * Fix large socket write (tlb@tlb.org)

  * Fix child process exit codes (Felix Geisendörfer)

  * Allow callers to disable PHP/Rails style parameter munging in
    querystring.stringify (Thomas Lee)

  * Upgrade V8 to 2.2.6


2010.04.23, Version 0.1.92, caa828a242f39b6158084ef4376355161c14fe34

  * OpenSSL support. Still undocumented (see tests). (Rhys Jones)

  * API: Unhandled 'error' events throw.

  * Script class with eval-function-family in binding('evals') plus tests.
    (Herbert Vojcik)

  * stream.setKeepAlive (Julian Lamb)

  * Bugfix: Force no body on http 204 and 304

  * Upgrade Waf to 1.5.16, V8 to 2.2.4.2


2010.04.15, Version 0.1.91, 311d7dee19034ff1c6bc9098c36973b8d687eaba

  * Add incoming.httpVersion

  * Object.prototype problem with C-Ares binding

  * REPL can be run from multiple different streams. (Matt Ranney)

  * After V8 heap is compact, don't use a timer every 2 seconds.

  * Improve nextTick implementation.

  * Add primative support for Upgrading HTTP connections.
    (See commit log for docs 760bba5)

  * Add timeout and maxBuffer options to child_process.exec

  * Fix bugs.

  * Upgrade V8 to 2.2.3.1


2010.04.09, Version 0.1.90, 07e64d45ffa1856e824c4fa6afd0442ba61d6fd8

  * Merge writing of networking system (net2)
   - New Buffer object for binary data.
   - Support UNIX sockets, Pipes
   - Uniform stream API
   - Currently no SSL
   - Legacy modules can be accessed at 'http_old' and 'tcp_old'

  * Replace udns with c-ares. (Krishna Rajendran)

  * New documentation system using Markdown and Ronn
    (Tim Caswell, Micheil Smith)

  * Better idle-time GC

  * Countless small bug fixes.

  * Upgrade V8 to 2.2.X, WAF 1.5.15


2010.03.19, Version 0.1.33, 618296ef571e873976f608d91a3d6b9e65fe8284

  * Include lib/ directory in node executable. Compile on demand.

  * evalcx clean ups (Isaac Z. Schlueter, Tim-Smart)

  * Various fixes, clean ups

  * V8 upgraded to 2.1.5


2010.03.12, Version 0.1.32, 61c801413544a50000faa7f58376e9b33ba6254f

  * Optimize event emitter for single listener

  * Add process.evalcx, require.registerExtension (Tim Smart)

  * Replace --cflags with --vars

  * Fix bugs in fs.create*Stream (Felix Geisendörfer)

  * Deprecate process.mixin, process.unloop

  * Remove the 'Error: (no message)' exceptions, print stack
    trace instead

  * INI parser bug fixes (Isaac Schlueter)

  * FreeBSD fixes (Vanilla Hsu)

  * Upgrade to V8 2.1.3, WAF 1.5.14a, libev


2010.03.05, Version 0.1.31, 39b63dfe1737d46a8c8818c92773ef181fd174b3

  * API: - Move process.watchFile into fs module
         - Move process.inherits to sys

  * Improve Solaris port

  * tcp.Connection.prototype.write now returns boolean to indicate if
    argument was flushed to the kernel buffer.

  * Added fs.link, fs.symlink, fs.readlink, fs.realpath
    (Rasmus Andersson)

  * Add setgid,getgid (James Duncan)

  * Improve sys.inspect (Benjamin Thomas)

  * Allow passing env to child process (Isaac Schlueter)

  * fs.createWriteStream, fs.createReadStream (Felix Geisendörfer)

  * Add INI parser (Rob Ellis)

  * Bugfix: fs.readFile handling encoding (Jacek Becela)

  * Upgrade V8 to 2.1.2


2010.02.22, Version 0.1.30, bb0d1e65e1671aaeb21fac186b066701da0bc33b

  * Major API Changes

    - Promises removed. See
      http://groups.google.com/group/nodejs/msg/426f3071f3eec16b
      http://groups.google.com/group/nodejs/msg/df199d233ff17efa
      The API for fs was

         fs.readdir("/usr").addCallback(function (files) {
           puts("/usr files: " + files);
         });

      It is now

         fs.readdir("/usr", function (err, files) {
           if (err) throw err;
           puts("/usr files: " + files);
         });

    - Synchronous fs operations exposed, use with care.

    - tcp.Connection.prototype.readPause() and readResume()
      renamed to pause() and resume()

    - http.ServerResponse.prototype.sendHeader() renamed to
      writeHeader(). Now accepts reasonPhrase.

  * Compact garbage on idle.

  * Configurable debug ports, and --debug-brk (Zoran Tomicic)

  * Better command line option parsing (Jeremy Ashkenas)

  * Add fs.chmod (Micheil Smith), fs.lstat (Isaac Z. Schlueter)

  * Fixes to process.mixin (Rasmus Andersson, Benjamin Thomas)

  * Upgrade V8 to 2.1.1


2010.02.17, Version 0.1.29, 87d5e5b316a4276bcf881f176971c1a237dcdc7a

  * Major API Changes
    - Remove 'file' module
    - require('posix') -----------------> require('fs')
    - fs.cat ---------------------------> fs.readFile
    - file.write -----------------------> fs.writeFile
    - TCP 'receive' event --------------> 'data'
    - TCP 'eof' event ------------------> 'end'
    - TCP send() -----------------------> write()
    - HTTP sendBody() ------------------> write()
    - HTTP finish() --------------------> close()
    - HTTP 'body' event ----------------> 'data'
    - HTTP 'complete' event ------------> 'end'
    - http.Client.prototype.close() (formerly finish()) no longer
      takes an argument. Add the 'response' listener manually.
    - Allow strings for the flag argument to fs.open
      ("r", "r+", "w", "w+", "a", "a+")

  * Added multiple arg support for sys.puts(), print(), etc.
    (tj@vision-media.ca)

  * sys.inspect(Date) now shows the date value (Mark Hansen)

  * Calculate page size with getpagesize for armel (Jérémy Lal)

  * Bugfix: stderr flushing.

  * Bugfix: Promise late chain (Yuichiro MASUI)

  * Bugfix: wait() on fired promises
    (Felix Geisendörfer, Jonas Pfenniger)

  * Bugfix: Use InstanceTemplate() instead of PrototypeTemplate() for
    accessor methods. Was causing a crash with Eclipse debugger.
    (Zoran Tomicic)

  * Bugfix: Throw from connection.connect if resolving.
    (Reported by James Golick)


2010.02.09, Version 0.1.28, 49de41ef463292988ddacfb01a20543b963d9669

  * Use Google's jsmin.py which can be used for evil.

  * Add posix.truncate()

  * Throw errors from server.listen()

  * stdio bugfix (test by Mikeal Rogers)

  * Module system refactor (Felix Geisendörfer, Blaine Cook)

  * Add process.setuid(), getuid() (Michael Carter)

  * sys.inspect refactor (Tim Caswell)

  * Multipart library rewrite (isaacs)


2010.02.03, Version 0.1.27, 0cfa789cc530848725a8cb5595224e78ae7b9dd0

  * Implemented __dirname (Felix Geisendörfer)

  * Downcase process.ARGV, process.ENV, GLOBAL
    (now process.argv, process.env, global)

  * Bug Fix: Late promise promise callbacks firing
    (Felix Geisendörfer, Jonas Pfenniger)

  * Make assert.AssertionError instance of Error

  * Removed inline require call for querystring
    (self@cloudhead.net)

  * Add support for MX, TXT, and SRV records in DNS module.
    (Blaine Cook)

  * Bugfix: HTTP client automatically reconnecting

  * Adding OS X .dmg build scripts. (Standa Opichal)

  * Bugfix: ObjectWrap memory leak

  * Bugfix: Multipart handle Content-Type headers with charset
    (Felix Geisendörfer)

  * Upgrade http-parser to fix header overflow attack.

  * Upgrade V8 to 2.1.0

  * Various other bug fixes, performance improvements.


2010.01.20, Version 0.1.26, da00413196e432247346d9e587f8c78ce5ceb087

  * Bugfix, HTTP eof causing crash (Ben Williamson)

  * Better error message on SyntaxError

  * API: Move Promise and EventEmitter into 'events' module

  * API: Add process.nextTick()

  * Allow optional params to setTimeout, setInterval
    (Micheil Smith)

  * API: change some Promise behavior (Felix Geisendörfer)
    - Removed Promise.cancel()
    - Support late callback binding
    - Make unhandled Promise errors throw an exception

  * Upgrade V8 to 2.0.6.1

  * Solaris port (Erich Ocean)


2010.01.09, Version 0.1.25, 39ca93549af91575ca9d4cbafd1e170fbcef3dfa

  * sys.inspect() improvements (Tim Caswell)

  * path module improvements (isaacs, Benjamin Thomas)

  * API: request.uri -> request.url
    It is no longer an object, but a string. The 'url' module
    was addded to parse that string. That is, node no longer
    parses the request URL automatically.

       require('url').parse(request.url)

    is roughly equivlent to the old request.uri object.
    (isaacs)

  * Bugfix: Several libeio related race conditions.

  * Better errors for multipart library (Felix Geisendörfer)

  * Bugfix: Update node-waf version to 1.5.10

  * getmem for freebsd (Vanilla Hsu)


2009.12.31, Version 0.1.24, 642c2773a7eb2034f597af1cd404b9e086b59632

  * Bugfix: don't chunk responses to HTTP/1.0 clients, even if
    they send Connection: Keep-Alive (e.g. wget)

  * Bugfix: libeio race condition

  * Bugfix: Don't segfault on unknown http method

  * Simplify exception reporting

  * Upgrade V8 to 2.0.5.4


2009.12.22, Version 0.1.23, f91e347eeeeac1a8bd6a7b462df0321b60f3affc

  * Bugfix: require("../blah") issues (isaacs)

  * Bugfix: posix.cat (Jonas Pfenniger)

  * Do not pause request for multipart parsing (Felix Geisendörfer)


2009.12.19, Version 0.1.22, a2d809fe902f6c4102dba8f2e3e9551aad137c0f

  * Bugfix: child modules get wrong id with "index.js" (isaacs)

  * Bugfix: require("../foo") cycles (isaacs)

  * Bugfix: require() should throw error if module does.

  * New URI parser stolen from Narwhal (isaacs)

  * Bugfix: correctly check kqueue and epoll. (Rasmus Andersson)

  * Upgrade WAF to 1.5.10

  * Bugfix: posix.statSync() was crashing

  * Statically define string symbols for performance improvement

  * Bugfix: ARGV[0] weirdness

  * Added superCtor to ctor.super_ instead superCtor.prototype.
    (Johan Dahlberg)

  * http-parser supports webdav methods

  * API: http.Client.prototype.request() (Christopher Lenz)


2009.12.06, Version 0.1.21, c6affb64f96a403a14d20035e7fbd6d0ce089db5

  * Feature: Add HTTP client TLS support (Rhys Jones)

  * Bugfix: use --jobs=1 with WAF

  * Bugfix: Don't use chunked encoding for 1.0 requests

  * Bugfix: Duplicated header weren't handled correctly

  * Improve sys.inspect (Xavier Shay)

  * Upgrade v8 to 2.0.3

  * Use CommonJS assert API (Felix Geisendörfer, Karl Guertin)


2009.11.28, Version 0.1.20, aa42c6790da8ed2cd2b72051c07f6251fe1724d8

  * Add gnutls version to configure script

  * Add V8 heap info to process.memoryUsage()

  * process.watchFile callback has 2 arguments with the stat object
    (choonkeat@gmail.com)


2009.11.28, Version 0.1.19, 633d6be328708055897b72327b88ac88e158935f

  * Feature: Initial TLS support for TCP servers and clients.
    (Rhys Jones)

  * Add options to process.watchFile()

  * Add process.umask() (Friedemann Altrock)

  * Bugfix: only detach timers when active.

  * Bugfix: lib/file.js write(), shouldn't always emit errors or success
    (onne@onnlucky.com)

  * Bugfix: Memory leak in fs.write
    (Reported by onne@onnlucky.com)

  * Bugfix: Fix regular expressions detecting outgoing message headers.
    (Reported by Elliott Cable)

  * Improvements to Multipart parser (Felix Geisendörfer)

  * New HTTP parser

  * Upgrade v8 to 2.0.2


2009.11.17, Version 0.1.18, 027829d2853a14490e6de9fc5f7094652d045ab8

  * Feature: process.watchFile() process.unwatchFile()

  * Feature: "uncaughtException" event on process
    (Felix Geisendörfer)

  * Feature: 'drain' event to tcp.Connection

  * Bugfix: Promise.timeout() blocked the event loop
    (Felix Geisendörfer)

  * Bugfix: sendBody() and chunked utf8 strings
    (Felix Geisendörfer)

  * Supply the strerror as a second arg to the tcp.Connection close
    event (Johan Sørensen)

  * Add EventEmitter.removeListener (frodenius@gmail.com)

  * Format JSON for inspecting objects (Felix Geisendörfer)

  * Upgrade libev to latest CVS


2009.11.07, Version 0.1.17, d1f69ef35dac810530df8249d523add168e09f03

  * Feature: process.chdir() (Brandon Beacher)

  * Revert http parser upgrade. (b893859c34f05db5c45f416949ebc0eee665cca6)
    Broke keep-alive.

  * API: rename process.inherits to sys.inherits


2009.11.03, Version 0.1.16, 726865af7bbafe58435986f4a193ff11c84e4bfe

  * API: Use CommonJS-style module requiring
    - require("/sys.js") becomes require("sys")
    - require("circle.js") becomes require("./circle")
    - process.path.join() becomes require("path").join()
    - __module becomes module

  * API: Many namespacing changes
    - Move node.* into process.*
    - Move node.dns into module "dns"
    - Move node.fs into module "posix"
    - process is no longer the global object. GLOBAL is.

  For more information on the API changes see:
    http://thread.gmane.org/gmane.comp.lang.javascript.nodejs/6
    http://thread.gmane.org/gmane.comp.lang.javascript.nodejs/14

  * Feature: process.platform, process.memoryUsage()

  * Feature: promise.cancel() (Felix Geisendörfer)

  * Upgrade V8 to 1.3.18


2009.10.28, Version 0.1.15, eca2de73ed786b935507fd1c6faccd8df9938fd3

  * Many build system fixes (esp. for OSX users)

  * Feature: promise.timeout() (Felix Geisendörfer)

  * Feature: Added external interface for signal handlers, process.pid, and
    process.kill() (Brandon Beacher)

  * API: Rename node.libraryPaths to require.paths

  * Bugfix: 'data' event for stdio should emit a string

  * Large file support

  * Upgrade http_parser

  * Upgrade v8 to 1.3.16


2009.10.09, Version 0.1.14, b12c809bb84d1265b6a4d970a5b54ee8a4890513

  * Feature: Improved addon builds with node-waf

  * Feature: node.SignalHandler (Brandon Beacher)

  * Feature: Enable V8 debugging (but still need to make a debugger)

  * API: Rename library /utils.js to /sys.js

  * Clean up Node's build system

  * Don't use parseUri for HTTP server

  * Remove node.pc

  * Don't use /bin/sh to create child process except with exec()

  * API: Add __module to reference current module

  * API: Remove include() add node.mixin()

  * Normalize http headers; "Content-Length" becomes "content-length"

  * Upgrade V8 to 1.3.15


2009.09.30, Version 0.1.13, 58493bb05b3da3dc8051fabc0bdea9e575c1a107

  * Feature: Multipart stream parser (Felix Geisendörfer)

  * API: Move node.puts(), node.exec() and others to /utils.js

  * API: Move http, tcp libraries to /http.js and /tcp.js

  * API: Rename node.exit() to process.exit()

  * Bugfix: require() and include() should work in callbacks.

  * Pass the Host header in http.cat calls

  * Add warning when coroutine stack size grows too large.

  * Enhance repl library (Ray Morgan)

  * Bugfix: build script for
      GCC 4.4 (removed -Werror in V8),
      on Linux 2.4,
      and with Python 2.4.4.

  * Add read() and write() to /file.js to read and write
    whole files at once.


2009.09.24, Version 0.1.12, 2f56ccb45e87510de712f56705598b3b4e3548ec

  * Feature: System modules, node.libraryPaths

  * API: Remove "raw" encoding, rename "raws" to "binary".

  * API: Added connection.setNoDElay() to disable Nagle algo.

  * Decrease default TCP server backlog to 128

  * Bugfix: memory leak involving node.fs.* methods.

  * Upgrade v8 to 1.3.13


2009.09.18, Version 0.1.11, 5ddc4f5d0c002bac0ae3d62fc0dc58f0d2d83ec4

  * API: default to utf8 encoding for node.fs.cat()

  * API: add node.exec()

  * API: node.fs.read() takes a normal encoding parameter.

  * API: Change arguments of emit(), emitSuccess(), emitError()

  * Bugfix: node.fs.write() was stack allocating buffer.

  * Bugfix: ReportException shouldn't forget the top frame.

  * Improve buffering for HTTP outgoing messages

  * Fix and reenable x64 macintosh build.

  * Upgrade v8 to 1.3.11


2009.09.11, Version 0.1.10, 12bb0d46ce761e3d00a27170e63b40408c15b558

  * Feature: raw string encoding "raws"

  * Feature: access to environ through "ENV"

  * Feature: add isDirectory, isFile, isSocket, ... methods
    to stats object.

  * Bugfix: Internally use full paths when loading modules
    this fixes a shebang loading problem.

  * Bugfix: Add '--' command line argument for seperating v8
    args from program args.

  * Add man page.

  * Add node-repl

  * Upgrade v8 to 1.3.10

2009.09.05, Version 0.1.9, d029764bb32058389ecb31ed54a5d24d2915ad4c

  * Bugfix: Compile on Snow Leopard.

  * Bugfix: Malformed URIs raising exceptions.

2009.09.04, Version 0.1.8, e6d712a937b61567e81b15085edba863be16ba96

  * Feature: External modules

  * Feature: setTimeout() for node.tcp.Connection

  * Feature: add node.cwd(), node.fs.readdir(), node.fs.mkdir()

  * Bugfix: promise.wait() releasing out of order.

  * Bugfix: Asyncly do getaddrinfo() on Apple.

  * Disable useless evcom error messages.

  * Better stack traces.

  * Built natively on x64.

  * Upgrade v8 to 1.3.9

2009.08.27, Version 0.1.7, f7acef9acf8ba8433d697ad5ed99d2e857387e4b

  * Feature: global 'process' object. Emits "exit".

  * Feature: promise.wait()

  * Feature: node.stdio

  * Feature: EventEmitters emit "newListener" when listeners are
    added

  * API:  Use flat object instead of array-of-arrays for HTTP
    headers.

  * API: Remove buffered file object (node.File)

  * API: require(), include() are synchronous. (Uses
    continuations.)

  * API: Deprecate onLoad and onExit.

  * API: Rename node.Process to node.ChildProcess

  * Refactor node.Process to take advantage of evcom_reader/writer.

  * Upgrade v8 to 1.3.7

2009.08.22, Version 0.1.6, 9c97b1db3099d61cd292aa59ec2227a619f3a7ab

  * Bugfix: Ignore SIGPIPE.

2009.08.21, Version 0.1.5, b0fd3e281cb5f7cd8d3a26bd2b89e1b59998e5ed

  * Bugfix: Buggy connections could crash node.js. Now check
    connection before sending data every time (Kevin van Zonneveld)

  * Bugfix: stdin fd (0) being ignored by node.File. (Abe Fettig)

  * API: Remove connnection.fullClose()

  * API: Return the EventEmitter from addListener for chaining.

  * API: tcp.Connection "disconnect" event renamed to "close"

  * Upgrade evcom
    Upgrade v8 to 1.3.6

2009.08.13, Version 0.1.4, 0f888ed6de153f68c17005211d7e0f960a5e34f3

  * Major refactor to evcom.

  * Enable test-tcp-many-clients.

  * Add -m32 gcc flag to udns.

  * Add connection.readPause() and connection.readResume()
    Add IncomingMessage.prototype.pause() and resume().

  * Fix http benchmark. Wasn't correctly dispatching.

  * Bugfix: response.setBodyEncoding("ascii") not working.

  * Bugfix: Negative ints in HTTP's on_body and node.fs.read()

  * Upgrade v8 to 1.3.4
    Upgrade libev to 3.8
    Upgrade http_parser to v0.2

2009.08.06, Version 0.1.3, 695f0296e35b30cf8322fd1bd934810403cca9f3

  * Upgrade v8 to 1.3.2

  * Bugfix: node.http.ServerRequest.setBodyEncoding('ascii') not
    working

  * Bugfix: node.encodeUtf8 was broken. (Connor Dunn)

  * Add ranlib to udns Makefile.

  * Upgrade evcom - fix accepting too many connections issue.

  * Initial support for shebang

  * Add simple command line switches

  * Add node.version API


2009.08.01, Version 0.1.2, 025a34244d1cea94d6d40ad7bf92671cb909a96c

  * Add DNS API

  * node.tcp.Server's backlog option is now an argument to listen()

  * Upgrade V8 to 1.3.1

  * Bugfix: Default to chunked for client requests without
    Content-Length.

  * Bugfix: Line numbers in stack traces.

  * Bugfix: negative integers in raw encoding stream

  * Bugfix: node.fs.File was not passing args to promise callbacks.


2009.07.27, Version 0.1.1, 77d407df2826b20e9177c26c0d2bb4481e497937

  * Simplify and clean up ObjectWrap.

  * Upgrade liboi (which is now called evcom)
    Upgrade libev to 3.7
    Upgrade V8 to 1.2.14

  * Array.prototype.encodeUtf8 renamed to node.encodeUtf8(array)

  * Move EventEmitter.prototype.emit() completely into C++.

  * Bugfix: Fix memory leak in event emitters.
    http://groups.google.com/group/nodejs/browse_thread/thread/a8d1dfc2fd57a6d1

  * Bugfix: Had problems reading scripts with non-ascii characters.

  * Bugfix: Fix Detach() in node::Server

  * Bugfix: Sockets not properly reattached if reconnected during
    disconnect event.

  * Bugfix: Server-side clients not attached between creation and
    on_connect.

  * Add 'close' event to node.tcp.Server

  * Simplify and clean up http.js. (Takes more advantage of event
    infrastructure.)

  * Add benchmark scripts. Run with "make benchmark".


2009.06.30, Version 0.1.0, 0fe44d52fe75f151bceb59534394658aae6ac328

  * Update documentation, use asciidoc.

  * EventEmitter and Promise interfaces. (Breaks previous API.)

  * Remove node.Process constructor in favor of node.createProcess

  * Add -m32 flags for compiling on x64 platforms.
    (Thanks to András Bártházi)

  * Upgrade v8 to 1.2.10 and libev to 3.6

  * Bugfix: Timer::RepeatSetter wasn't working.

  * Bugfix: Spawning many processes in a loop
    (reported by Felix Geisendörfer)


2009.06.24, Version 0.0.6, fbe0be19ebfb422d8fa20ea5204c1713e9214d5f

  * Load modules via HTTP URLs (Urban Hafner)

  * Bugfix: Add HTTPConnection->size() and HTTPServer->size()

  * New node.Process API

  * Clean up build tools, use v8's test runner.

  * Use ev_unref() instead of starting/stopping the eio thread
    pool watcher.


2009.06.18, Version 0.0.5, 3a2b41de74b6c343b8464a68eff04c4bfd9aebea

  * Support for IPv6

  * Remove namespace node.constants

  * Upgrade v8 to 1.2.8.1

  * Accept ports as strings in the TCP client and server.

  * Bugfix: HTTP Client race

  * Bugfix: freeaddrinfo() wasn't getting called after
    getaddrinfo() for TCP servers

  * Add "opening" to TCP client readyState

  * Add remoteAddress to TCP client

  * Add global print() function.


2009.06.13, Version 0.0.4, 916b9ca715b229b0703f0ed6c2fc065410fb189c

 * Add interrupt() method to server-side HTTP requests.

 * Bugfix: onBodyComplete was not getting called on server-side
   HTTP


2009.06.11, Version 0.0.3, 6e0dfe50006ae4f5dac987f055e0c9338662f40a

 * Many bug fixes including the problem with http.Client on
   macintosh

 * Upgrades v8 to 1.2.7

 * Adds onExit hook

 * Guard against buffer overflow in http parser

 * require() and include() now need the ".js" extension

 * http.Client uses identity transfer encoding by default.<|MERGE_RESOLUTION|>--- conflicted
+++ resolved
@@ -1,4 +1,3 @@
-<<<<<<< HEAD
 2012.02.14, Version 0.7.4 (unstable)
 
 * Upgrade V8 to 3.9.5
@@ -98,9 +97,7 @@
 * Bug fixes
 
 
-2012.02.02, Version 0.6.10 (stable)
-=======
-2012.02.17 Version 0.6.11 (stable)
+2012.02.17 Version 0.6.11 (stable), 1eb1fe32250fc88cb5b0a97cddf3e02be02e3f4a
 
 * http: allow multiple WebSocket RFC6455 headers (Einar Otto Stangvik)
 
@@ -141,7 +138,6 @@
 
 
 2012.02.02, Version 0.6.10 (stable), 051908e023f87894fa68f5b64d0b99a19a7db01e
->>>>>>> c1f47401
 
 * Update V8 to 3.6.6.20
 
