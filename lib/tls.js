// Copyright Joyent, Inc. and other Node contributors.
//
// Permission is hereby granted, free of charge, to any person obtaining a
// copy of this software and associated documentation files (the
// "Software"), to deal in the Software without restriction, including
// without limitation the rights to use, copy, modify, merge, publish,
// distribute, sublicense, and/or sell copies of the Software, and to permit
// persons to whom the Software is furnished to do so, subject to the
// following conditions:
//
// The above copyright notice and this permission notice shall be included
// in all copies or substantial portions of the Software.
//
// THE SOFTWARE IS PROVIDED "AS IS", WITHOUT WARRANTY OF ANY KIND, EXPRESS
// OR IMPLIED, INCLUDING BUT NOT LIMITED TO THE WARRANTIES OF
// MERCHANTABILITY, FITNESS FOR A PARTICULAR PURPOSE AND NONINFRINGEMENT. IN
// NO EVENT SHALL THE AUTHORS OR COPYRIGHT HOLDERS BE LIABLE FOR ANY CLAIM,
// DAMAGES OR OTHER LIABILITY, WHETHER IN AN ACTION OF CONTRACT, TORT OR
// OTHERWISE, ARISING FROM, OUT OF OR IN CONNECTION WITH THE SOFTWARE OR THE
// USE OR OTHER DEALINGS IN THE SOFTWARE.

var crypto = require('crypto');
var util = require('util');
var net = require('net');
var events = require('events');
var stream = require('stream');
var END_OF_FILE = 42;
var assert = require('assert').ok;

var NPN_ENABLED = process.binding('constants').NPN_ENABLED;

var debug;
if (process.env.NODE_DEBUG && /tls/.test(process.env.NODE_DEBUG)) {
  debug = function(a) { console.error('TLS:', a); };
} else {
  debug = function() { };
}


var Connection = null;
try {
  Connection = process.binding('crypto').Connection;
  exports.NPN_ENABLED = NPN_ENABLED;
} catch (e) {
  throw new Error('node.js not compiled with openssl crypto support.');
}

// Convert protocols array into valid OpenSSL protocols list
// ("\x06spdy/2\x08http/1.1\x08http/1.0")
function convertNPNProtocols(NPNProtocols, out) {
  // If NPNProtocols is Array - translate it into buffer
  if (Array.isArray(NPNProtocols)) {
    var buff = new Buffer(NPNProtocols.reduce(function(p, c) {
      return p + 1 + Buffer.byteLength(c);
    }, 0));

    NPNProtocols.reduce(function(offset, c) {
      var clen = Buffer.byteLength(c);
      buff[offset] = clen;
      buff.write(c, offset + 1);

      return offset + 1 + clen;
    }, 0);

    NPNProtocols = buff;
  }

  // If it's already a Buffer - store it
  if (Buffer.isBuffer(NPNProtocols)) {
    out.NPNProtocols = NPNProtocols;
  }
};

// Base class of both CleartextStream and EncryptedStream
function CryptoStream(pair) {
  stream.Stream.call(this);

  this.pair = pair;

  this.readable = this.writable = true;

  this._paused = false;
  this._pending = [];
  this._pendingCallbacks = [];
  this._pendingBytes = 0;
}
util.inherits(CryptoStream, stream.Stream);


CryptoStream.prototype.write = function(data /* , encoding, cb */) {
  if (this == this.pair.cleartext) {
    debug('cleartext.write called with ' + data.length + ' bytes');
  } else {
    debug('encrypted.write called with ' + data.length + ' bytes');
  }

  if (!this.writable) {
    throw new Error('CryptoStream is not writable');
  }

  var encoding, cb;

  // parse arguments
  if (typeof arguments[1] == 'string') {
    encoding = arguments[1];
    cb = arguments[2];
  } else {
    cb = arguments[1];
  }


  // Transform strings into buffers.
  if (typeof data == 'string') {
    data = new Buffer(data, encoding);
  }

  debug('clearIn data');

  this._pending.push(data);
  this._pendingCallbacks.push(cb);
  this._pendingBytes += data.length;

  this.pair._writeCalled = true;
  this.pair.cycle();

  return this._pendingBytes < 128 * 1024;
};


CryptoStream.prototype.pause = function() {
  debug('paused ' + (this == this.pair.cleartext ? 'cleartext' : 'encrypted'));
  this._paused = true;
};


CryptoStream.prototype.resume = function() {
  debug('resume ' + (this == this.pair.cleartext ? 'cleartext' : 'encrypted'));
  this._paused = false;
  this.pair.cycle();
};


CryptoStream.prototype.setTimeout = function(n) {
  if (this.socket) this.socket.setTimeout(n);
};


CryptoStream.prototype.setNoDelay = function() {
  if (this.socket) this.socket.setNoDelay();
};


CryptoStream.prototype.setEncoding = function(encoding) {
  var StringDecoder = require('string_decoder').StringDecoder; // lazy load
  this._decoder = new StringDecoder(encoding);
};


// EG '/C=US/ST=CA/L=SF/O=Joyent/OU=Node.js/CN=ca1/emailAddress=ry@clouds.org'
function parseCertString(s) {
  var out = {};
  var parts = s.split('/');
  // Note: can always skip the first one.
  for (var i = 1; i < parts.length; i++) {
    var sepIndex = parts[i].indexOf('=');
    if (sepIndex > 0) {
      var key = parts[i].slice(0, sepIndex);
      var value = parts[i].slice(sepIndex + 1);
      out[key] = value;
    }
  }
  return out;
}


CryptoStream.prototype.getPeerCertificate = function() {
  if (this.pair.ssl) {
    var c = this.pair.ssl.getPeerCertificate();

    if (c) {
      if (c.issuer) c.issuer = parseCertString(c.issuer);
      if (c.subject) c.subject = parseCertString(c.subject);
      return c;
    }
  }

  return null;
};


CryptoStream.prototype.getCipher = function(err) {
  if (this.pair.ssl) {
    return this.pair.ssl.getCurrentCipher();
  } else {
    return null;
  }
};


CryptoStream.prototype.end = function(d) {
  if (this.pair._doneFlag) return;
  if (!this.writable) return;

  if (d) {
    this.write(d);
  }

  this._pending.push(END_OF_FILE);
  this._pendingCallbacks.push(null);

  // If this is an encrypted stream then we need to disable further 'data'
  // events.

  this.writable = false;

  this.pair.cycle();
};


CryptoStream.prototype.destroySoon = function(err) {
  if (this.writable) {
    this.end();
  } else {
    this.destroy();
  }
};


CryptoStream.prototype.destroy = function(err) {
  if (this.pair._doneFlag) return;
  this.pair.destroy();
};


CryptoStream.prototype._done = function() {
  this._doneFlag = true;

  if (this.pair.cleartext._doneFlag &&
      this.pair.encrypted._doneFlag &&
      !this.pair._doneFlag) {
    // If both streams are done:
    this.pair.destroy();
  }
};


// readyState is deprecated. Don't use it.
Object.defineProperty(CryptoStream.prototype, 'readyState', {
  get: function() {
    if (this._connecting) {
      return 'opening';
    } else if (this.readable && this.writable) {
      return 'open';
    } else if (this.readable && !this.writable) {
      return 'readOnly';
    } else if (!this.readable && this.writable) {
      return 'writeOnly';
    } else {
      return 'closed';
    }
  }
});


// Move decrypted, clear data out into the application.
// From the user's perspective this occurs as a 'data' event
// on the pair.cleartext.
// also
// Move encrypted data to the stream. From the user's perspective this
// occurs as a 'data' event on the pair.encrypted. Usually the application
// will have some code which pipes the stream to a socket:
//
//   pair.encrypted.on('data', function (d) {
//     socket.write(d);
//   });
//
CryptoStream.prototype._push = function() {
  if (this == this.pair.encrypted && !this.writable) {
    // If the encrypted side got EOF, we do not attempt
    // to write out data anymore.
    return;
  }

  while (!this._paused) {
    var bytesRead = 0;
    var chunkBytes = 0;
    var pool = new Buffer(16 * 4096); // alloc every time?

    do {
      chunkBytes = this._pusher(pool, bytesRead, pool.length - bytesRead);

      if (this.pair.ssl && this.pair.ssl.error) {
        this.pair.error();
        return;
      }

      this.pair.maybeInitFinished();

      if (chunkBytes >= 0) {
        bytesRead += chunkBytes;
      }

    } while (chunkBytes > 0 && bytesRead < pool.length);

    assert(bytesRead >= 0);

    // Bail out if we didn't read any data.
    if (bytesRead == 0) {
      if (this._internallyPendingBytes() == 0 && this._destroyAfterPush) {
        this._done();
      }
      return;
    }

    var chunk = pool.slice(0, bytesRead);

    if (this === this.pair.cleartext) {
      debug('cleartext emit "data" with ' + bytesRead + ' bytes');
    } else {
      debug('encrypted emit "data" with ' + bytesRead + ' bytes');
    }

    if (this._decoder) {
      var string = this._decoder.write(chunk);
      if (string.length) this.emit('data', string);
    } else {
      this.emit('data', chunk);
    }

    // Optimization: emit the original buffer with end points
    if (this.ondata) this.ondata(pool, 0, bytesRead);
  }
};


// Push in any clear data coming from the application.
// This arrives via some code like this:
//
//   pair.cleartext.write("hello world");
//
// also
//
// Push in incoming encrypted data from the socket.
// This arrives via some code like this:
//
//   socket.on('data', function (d) {
//     pair.encrypted.write(d)
//   });
//
CryptoStream.prototype._pull = function() {
  var havePending = this._pending.length > 0;

  assert(havePending || this._pendingBytes == 0);

  while (this._pending.length > 0) {
    if (!this.pair.ssl) break;

    var tmp = this._pending.shift();
    var cb = this._pendingCallbacks.shift();

    assert(this._pending.length === this._pendingCallbacks.length);

    if (tmp === END_OF_FILE) {
      // Sending EOF
      if (this === this.pair.encrypted) {
        debug('end encrypted ' + this.pair.fd);
        this.pair.cleartext._destroyAfterPush = true;
      } else {
        // CleartextStream
        assert(this === this.pair.cleartext);
        debug('end cleartext');

        this.pair.ssl.shutdown();

        // TODO check if we get EAGAIN From shutdown, would have to do it
        // again. should unshift END_OF_FILE back onto pending and wait for
        // next cycle.

        this.pair.encrypted._destroyAfterPush = true;
      }
      this.pair.cycle();
      this._done()
      return;
    }

    if (tmp.length == 0) continue;

    var rv = this._puller(tmp);

    if (this.pair.ssl && this.pair.ssl.error) {
      this.pair.error();
      return;
    }

    this.pair.maybeInitFinished();

    if (rv === 0 || rv < 0) {
      this._pending.unshift(tmp);
      this._pendingCallbacks.unshift(cb);
      break;
    }

    this._pendingBytes -= tmp.length;
    assert(this._pendingBytes >= 0);

    if (cb) cb();

    assert(rv === tmp.length);
  }

  // If we've cleared all of incoming encrypted data, emit drain.
  if (havePending && this._pending.length === 0) {
    debug('drain');
    this.emit('drain');
    if (this.__destroyOnDrain) this.end();
  }
};


function CleartextStream(pair) {
  CryptoStream.call(this, pair);
}
util.inherits(CleartextStream, CryptoStream);


CleartextStream.prototype._internallyPendingBytes = function() {
  if (this.pair.ssl) {
    return this.pair.ssl.clearPending();
  } else {
    return 0;
  }
};


CleartextStream.prototype._puller = function(b) {
  debug('clearIn ' + b.length + ' bytes');
  return this.pair.ssl.clearIn(b, 0, b.length);
};


CleartextStream.prototype._pusher = function(pool, offset, length) {
  debug('reading from clearOut');
  if (!this.pair.ssl) return -1;
  return this.pair.ssl.clearOut(pool, offset, length);
};


function EncryptedStream(pair) {
  CryptoStream.call(this, pair);
}
util.inherits(EncryptedStream, CryptoStream);


EncryptedStream.prototype._internallyPendingBytes = function() {
  if (this.pair.ssl) {
    return this.pair.ssl.encPending();
  } else {
    return 0;
  }
};


EncryptedStream.prototype._puller = function(b) {
  debug('writing from encIn');
  return this.pair.ssl.encIn(b, 0, b.length);
};


EncryptedStream.prototype._pusher = function(pool, offset, length) {
  debug('reading from encOut');
  if (!this.pair.ssl) return -1;
  return this.pair.ssl.encOut(pool, offset, length);
};


/**
 * Provides a pair of streams to do encrypted communication.
 */

function SecurePair(credentials, isServer, requestCert, rejectUnauthorized,
                    NPNProtocols) {
  if (!(this instanceof SecurePair)) {
    return new SecurePair(credentials,
                          isServer,
                          requestCert,
                          rejectUnauthorized,
                          NPNProtocols);
  }

  var self = this;

  events.EventEmitter.call(this);

  this._secureEstablished = false;
  this._isServer = isServer ? true : false;
  this._encWriteState = true;
  this._clearWriteState = true;
  this._doneFlag = false;

  if (!credentials) {
    this.credentials = crypto.createCredentials();
  } else {
    this.credentials = credentials;
  }

  if (!this._isServer) {
    // For clients, we will always have either a given ca list or be using
    // default one
    requestCert = true;
  }

  this._secureEstablished = false;
  this._rejectUnauthorized = rejectUnauthorized ? true : false;
  this._requestCert = requestCert ? true : false;

  this.ssl = new Connection(this.credentials.context,
                             this._isServer ? true : false,
                             this._requestCert,
                             this._rejectUnauthorized);

  if (NPN_ENABLED && NPNProtocols) {
    this.ssl.setNPNProtocols(NPNProtocols);
    this.npnProtocol = null;
  }

  /* Acts as a r/w stream to the cleartext side of the stream. */
  this.cleartext = new CleartextStream(this);

  /* Acts as a r/w stream to the encrypted side of the stream. */
  this.encrypted = new EncryptedStream(this);

  process.nextTick(function() {
    self.ssl.start();
    self.cycle();
  });
}

util.inherits(SecurePair, events.EventEmitter);


exports.createSecurePair = function(credentials,
                                    isServer,
                                    requestCert,
                                    rejectUnauthorized) {
  var pair = new SecurePair(credentials,
                            isServer,
                            requestCert,
                            rejectUnauthorized);
  return pair;
};




/* Attempt to cycle OpenSSLs buffers in various directions.
 *
 * An SSL Connection can be viewed as four separate piplines,
 * interacting with one has no connection to the behavoir of
 * any of the other 3 -- This might not sound reasonable,
 * but consider things like mid-stream renegotiation of
 * the ciphers.
 *
 * The four pipelines, using terminology of the client (server is just
 * reversed):
 *  (1) Encrypted Output stream (Writing encrypted data to peer)
 *  (2) Encrypted Input stream (Reading encrypted data from peer)
 *  (3) Cleartext Output stream (Decrypted content from the peer)
 *  (4) Cleartext Input stream (Cleartext content to send to the peer)
 *
 * This function attempts to pull any available data out of the Cleartext
 * input stream (4), and the Encrypted input stream (2).  Then it pushes any
 * data available from the cleartext output stream (3), and finally from the
 * Encrypted output stream (1)
 *
 * It is called whenever we do something with OpenSSL -- post reciving
 * content, trying to flush, trying to change ciphers, or shutting down the
 * connection.
 *
 * Because it is also called everywhere, we also check if the connection has
 * completed negotiation and emit 'secure' from here if it has.
 */
SecurePair.prototype.cycle = function(depth) {
  if (this._doneFlag) return;

  depth = depth ? depth : 0;

  if (depth == 0) this._writeCalled = false;

  var established = this._secureEstablished;

  if (!this.cycleEncryptedPullLock) {
    this.cycleEncryptedPullLock = true;
    debug("encrypted._pull");
    this.encrypted._pull();
    this.cycleEncryptedPullLock = false;
  }

  if (!this.cycleCleartextPullLock) {
    this.cycleCleartextPullLock = true;
    debug("cleartext._pull");
    this.cleartext._pull();
    this.cycleCleartextPullLock = false;
  }

  if (!this.cycleCleartextPushLock) {
    this.cycleCleartextPushLock = true;
    debug("cleartext._push");
    this.cleartext._push();
    this.cycleCleartextPushLock = false;
  }

  if (!this.cycleEncryptedPushLock) {
    this.cycleEncryptedPushLock = true;
    debug("encrypted._push");
    this.encrypted._push();
    this.cycleEncryptedPushLock = false;
  }

  if ((!established && this._secureEstablished) ||
      (depth == 0 && this._writeCalled)) {
    // If we were not established but now we are, let's cycle again.
    // Or if there is some data to write...
    this.cycle(depth + 1);
  }
};


SecurePair.prototype.maybeInitFinished = function() {
  if (this.ssl && !this._secureEstablished && this.ssl.isInitFinished()) {
    if (NPN_ENABLED) {
      this.npnProtocol = this.ssl.getNegotiatedProtocol();
    }
    this._secureEstablished = true;
    debug('secure established');
    this.emit('secure');
  }
};


SecurePair.prototype.destroy = function() {
  var self = this;

  if (!this._doneFlag) {
    this._doneFlag = true;
    this.ssl.error = null;
    this.ssl.close();
    this.ssl = null;

    self.encrypted.writable = self.encrypted.readable = false;
    self.cleartext.writable = self.cleartext.readable = false;

    process.nextTick(function() {
      self.encrypted.emit('close');
      self.cleartext.emit('close');
    });
  }
};


SecurePair.prototype.error = function() {
  if (!this._secureEstablished) {
    this.destroy();
  } else {
    var err = this.ssl.error;
    this.ssl.error = null;

    if (this._isServer &&
        this._rejectUnauthorized &&
        /peer did not return a certificate/.test(err.message)) {
      // Not really an error.
      this.destroy();
    } else {
      this.cleartext.emit('error', err);
    }
  }
};

// TODO: support anonymous (nocert) and PSK


// AUTHENTICATION MODES
//
// There are several levels of authentication that TLS/SSL supports.
// Read more about this in "man SSL_set_verify".
//
// 1. The server sends a certificate to the client but does not request a
// cert from the client. This is common for most HTTPS servers. The browser
// can verify the identity of the server, but the server does not know who
// the client is. Authenticating the client is usually done over HTTP using
// login boxes and cookies and stuff.
//
// 2. The server sends a cert to the client and requests that the client
// also send it a cert. The client knows who the server is and the server is
// requesting the client also identify themselves. There are several
// outcomes:
//
//   A) verifyError returns null meaning the client's certificate is signed
//   by one of the server's CAs. The server know's the client idenity now
//   and the client is authorized.
//
//   B) For some reason the client's certificate is not acceptable -
//   verifyError returns a string indicating the problem. The server can
//   either (i) reject the client or (ii) allow the client to connect as an
//   unauthorized connection.
//
// The mode is controlled by two boolean variables.
//
// requestCert
//   If true the server requests a certificate from client connections. For
//   the common HTTPS case, users will want this to be false, which is what
//   it defaults to.
//
// rejectUnauthorized
//   If true clients whose certificates are invalid for any reason will not
//   be allowed to make connections. If false, they will simply be marked as
//   unauthorized but secure communication will continue. By default this is
//   false.
//
//
//
// Options:
// - requestCert. Send verify request. Default to false.
// - rejectUnauthorized. Boolean, default to false.
// - key. string.
// - cert: string.
// - ca: string or array of strings.
//
// emit 'secureConnection'
//   function (cleartextStream, encryptedStream) { }
//
//   'cleartextStream' has the boolean property 'authorized' to determine if
//   it was verified by the CA. If 'authorized' is false, a property
//   'authorizationError' is set on cleartextStream and has the possible
//   values:
//
//   "UNABLE_TO_GET_ISSUER_CERT", "UNABLE_TO_GET_CRL",
//   "UNABLE_TO_DECRYPT_CERT_SIGNATURE", "UNABLE_TO_DECRYPT_CRL_SIGNATURE",
//   "UNABLE_TO_DECODE_ISSUER_PUBLIC_KEY", "CERT_SIGNATURE_FAILURE",
//   "CRL_SIGNATURE_FAILURE", "CERT_NOT_YET_VALID" "CERT_HAS_EXPIRED",
//   "CRL_NOT_YET_VALID", "CRL_HAS_EXPIRED" "ERROR_IN_CERT_NOT_BEFORE_FIELD",
//   "ERROR_IN_CERT_NOT_AFTER_FIELD", "ERROR_IN_CRL_LAST_UPDATE_FIELD",
//   "ERROR_IN_CRL_NEXT_UPDATE_FIELD", "OUT_OF_MEM",
//   "DEPTH_ZERO_SELF_SIGNED_CERT", "SELF_SIGNED_CERT_IN_CHAIN",
//   "UNABLE_TO_GET_ISSUER_CERT_LOCALLY", "UNABLE_TO_VERIFY_LEAF_SIGNATURE",
//   "CERT_CHAIN_TOO_LONG", "CERT_REVOKED" "INVALID_CA",
//   "PATH_LENGTH_EXCEEDED", "INVALID_PURPOSE" "CERT_UNTRUSTED",
//   "CERT_REJECTED"
//
//
// TODO:
// cleartext.credentials (by mirroring from pair object)
// cleartext.getCertificate() (by mirroring from pair.credentials.context)
function Server(/* [options], listener */) {
  var options, listener;
  if (typeof arguments[0] == 'object') {
    options = arguments[0];
    listener = arguments[1];
  } else if (typeof arguments[0] == 'function') {
    options = {};
    listener = arguments[0];
  }

  if (!(this instanceof Server)) return new Server(options, listener);

  var self = this;

  // Handle option defaults:
  this.setOptions(options);

  var sharedCreds = crypto.createCredentials({
    key: self.key,
    cert: self.cert,
    ca: self.ca,
    ciphers: self.ciphers,
    secureProtocol: self.secureProtocol,
    crl: self.crl
  });

  sharedCreds.context.setCiphers('RC4-SHA:AES128-SHA:AES256-SHA');

  // constructor call
  net.Server.call(this, function(socket) {
<<<<<<< HEAD
    var creds = crypto.createCredentials({
      key: self.key,
      cert: self.cert,
      ca: self.ca,
      ciphers: self.ciphers,
      secureProtocol: self.secureProtocol,
      secureOptions: self.secureOptions,
      crl: self.crl
    });
    creds.context.setCiphers('RC4-SHA:AES128-SHA:AES256-SHA');
=======
    var creds = crypto.createCredentials(null, sharedCreds.context);
>>>>>>> 9c7f89bf

    var pair = new SecurePair(creds,
                              true,
                              self.requestCert,
                              self.rejectUnauthorized,
                              self.NPNProtocols);

    var cleartext = pipe(pair, socket);
    cleartext._controlReleased = false;

    pair.on('secure', function() {
      pair.cleartext.authorized = false;
      pair.cleartext.npnProtocol = pair.npnProtocol;
      if (!self.requestCert) {
        cleartext._controlReleased = true;
        self.emit('secureConnection', pair.cleartext, pair.encrypted);
      } else {
        var verifyError = pair.ssl.verifyError();
        if (verifyError) {
          pair.cleartext.authorizationError = verifyError;

          if (self.rejectUnauthorized) {
            socket.destroy();
            pair.destroy();
          } else {
            cleartext._controlReleased = true;
            self.emit('secureConnection', pair.cleartext, pair.encrypted);
          }
        } else {
          pair.cleartext.authorized = true;
          cleartext._controlReleased = true;
          self.emit('secureConnection', pair.cleartext, pair.encrypted);
        }
      }
    });
  });

  if (listener) {
    this.on('secureConnection', listener);
  }

  // Handle option defaults:
  this.setOptions(options);
}

util.inherits(Server, net.Server);
exports.Server = Server;
exports.createServer = function(options, listener) {
  return new Server(options, listener);
};


Server.prototype.setOptions = function(options) {
  if (typeof options.requestCert == 'boolean') {
    this.requestCert = options.requestCert;
  } else {
    this.requestCert = false;
  }

  if (typeof options.rejectUnauthorized == 'boolean') {
    this.rejectUnauthorized = options.rejectUnauthorized;
  } else {
    this.rejectUnauthorized = false;
  }

  if (options.key) this.key = options.key;
  if (options.cert) this.cert = options.cert;
  if (options.ca) this.ca = options.ca;
  if (options.secureProtocol) this.secureProtocol = options.secureProtocol;
  if (options.crl) this.crl = options.crl;
  if (options.ciphers) this.ciphers = options.ciphers;
  if (options.secureProtocol) this.secureProtocol = options.secureProtocol;
  if (options.secureOptions) this.secureOptions = options.secureOptions;
  if (options.NPNProtocols) convertNPNProtocols(options.NPNProtocols, this);
};


// Target API:
//
//  var s = tls.connect(8000, "google.com", options, function() {
//    if (!s.authorized) {
//      s.destroy();
//      return;
//    }
//
//    // s.socket;
//
//    s.end("hello world\n");
//  });
//
//
// TODO:  make port, host part of options!
exports.connect = function(port /* host, options, cb */) {
  // parse args
  var host, options = {}, cb;
  for (var i = 1; i < arguments.length; i++) {
    switch (typeof arguments[i]) {
      case 'string':
        host = arguments[i];
        break;

      case 'object':
        options = arguments[i];
        break;

      case 'function':
        cb = arguments[i];
        break;
    }
  }

  var socket = new net.Stream();

  var sslcontext = crypto.createCredentials(options);
  //sslcontext.context.setCiphers('RC4-SHA:AES128-SHA:AES256-SHA');

  convertNPNProtocols(options.NPNProtocols, this);
  var pair = new SecurePair(sslcontext, false, true, false,
                            this.NPNProtocols);

  var cleartext = pipe(pair, socket);

  socket.connect(port, host);

  pair.on('secure', function() {
    var verifyError = pair.ssl.verifyError();

    cleartext.npnProtocol = pair.npnProtocol;

    if (verifyError) {
      cleartext.authorized = false;
      cleartext.authorizationError = verifyError;
    } else {
      cleartext.authorized = true;
    }

    if (cb) cb();
  });

  cleartext._controlReleased = true;
  return cleartext;
};


function pipe(pair, socket) {
  pair.encrypted.pipe(socket);
  socket.pipe(pair.encrypted);

  pair.fd = socket.fd;
  var cleartext = pair.cleartext;
  cleartext.socket = socket;
  cleartext.encrypted = pair.encrypted;
  cleartext.authorized = false;

  function onerror(e) {
    if (cleartext._controlReleased) {
      cleartext.emit('error', e);
    }
  }

  function onclose() {
    socket.removeListener('error', onerror);
    socket.removeListener('close', onclose);
    socket.removeListener('timeout', ontimeout);
  }

  function ontimeout() {
    cleartext.emit('timeout');
  }

  socket.on('error', onerror);
  socket.on('close', onclose);
  socket.on('timeout', ontimeout);

  return cleartext;
}<|MERGE_RESOLUTION|>--- conflicted
+++ resolved
@@ -773,6 +773,7 @@
     ca: self.ca,
     ciphers: self.ciphers,
     secureProtocol: self.secureProtocol,
+    secureOptions: self.secureOptions,
     crl: self.crl
   });
 
@@ -780,20 +781,7 @@
 
   // constructor call
   net.Server.call(this, function(socket) {
-<<<<<<< HEAD
-    var creds = crypto.createCredentials({
-      key: self.key,
-      cert: self.cert,
-      ca: self.ca,
-      ciphers: self.ciphers,
-      secureProtocol: self.secureProtocol,
-      secureOptions: self.secureOptions,
-      crl: self.crl
-    });
-    creds.context.setCiphers('RC4-SHA:AES128-SHA:AES256-SHA');
-=======
     var creds = crypto.createCredentials(null, sharedCreds.context);
->>>>>>> 9c7f89bf
 
     var pair = new SecurePair(creds,
                               true,
